// -*- mode:C++; tab-width:8; c-basic-offset:2; indent-tabs-mode:t -*- 
// vim: ts=8 sw=2 smarttab
/*
 * Ceph - scalable distributed file system
 *
 * Copyright (C) 2004-2006 Sage Weil <sage@newdream.net>
 *
 * This is free software; you can redistribute it and/or
 * modify it under the terms of the GNU Lesser General Public
 * License version 2.1, as published by the Free Software 
 * Foundation.  See file COPYING.
 * 
 */

#include <sys/types.h>
#include <sys/socket.h>
#include <netinet/in.h>
#include <netinet/ip.h>
#include <netinet/tcp.h>
#include <sys/uio.h>
#include <limits.h>
#include <poll.h>

#include "msg/Message.h"
#include "Pipe.h"
#include "SimpleMessenger.h"

#include "common/debug.h"
#include "common/errno.h"
#include "common/valgrind.h"

// Below included to get encode_encrypt(); That probably should be in Crypto.h, instead

#include "auth/Crypto.h"
#include "auth/cephx/CephxProtocol.h"
#include "auth/AuthSessionHandler.h"

#include "include/sock_compat.h"

// Constant to limit starting sequence number to 2^31.  Nothing special about it, just a big number.  PLR
#define SEQ_MASK  0x7fffffff 
#define dout_subsys ceph_subsys_ms

#undef dout_prefix
#define dout_prefix *_dout << *this
ostream& Pipe::_pipe_prefix(std::ostream &out) const {
  return out << "-- " << msgr->get_myinst().addr << " >> " << peer_addr << " pipe(" << this
	     << " sd=" << sd << " :" << port
             << " s=" << state
             << " pgs=" << peer_global_seq
             << " cs=" << connect_seq
             << " l=" << policy.lossy
             << " c=" << connection_state
             << ").";
}

ostream& operator<<(ostream &out, const Pipe &pipe) {
  return pipe._pipe_prefix(out);
}

/**************************************
 * Pipe
 */

Pipe::Pipe(SimpleMessenger *r, int st, PipeConnection *con)
  : RefCountedObject(r->cct),
    reader_thread(this),
    writer_thread(this),
    delay_thread(NULL),
    msgr(r),
    conn_id(r->dispatch_queue.get_id()),
    recv_ofs(0),
    recv_len(0),
    sd(-1), port(0),
    peer_type(-1),
    pipe_lock("SimpleMessenger::Pipe::pipe_lock"),
    state(st),
    connection_state(NULL),
    reader_running(false), reader_needs_join(false),
    reader_dispatching(false), notify_on_dispatch_done(false),
    writer_running(false),
    in_q(&(r->dispatch_queue)),
    send_keepalive(false),
    send_keepalive_ack(false),
    connect_seq(0), peer_global_seq(0),
    out_seq(0), in_seq(0), in_seq_acked(0) {
  ANNOTATE_BENIGN_RACE_SIZED(&sd, sizeof(sd), "Pipe socket");
  ANNOTATE_BENIGN_RACE_SIZED(&state, sizeof(state), "Pipe state");
  ANNOTATE_BENIGN_RACE_SIZED(&recv_len, sizeof(recv_len), "Pipe recv_len");
  ANNOTATE_BENIGN_RACE_SIZED(&recv_ofs, sizeof(recv_ofs), "Pipe recv_ofs");
  if (con) {
    connection_state = con;
    connection_state->reset_pipe(this);
  } else {
    connection_state = new PipeConnection(msgr->cct, msgr);
    connection_state->pipe = get();
  }

  if (randomize_out_seq()) {
    lsubdout(msgr->cct,ms,15) << "Pipe(): Could not get random bytes to set seq number for session reset; set seq number to " << out_seq << dendl;
  }
    

  msgr->timeout = msgr->cct->_conf->ms_tcp_read_timeout * 1000; //convert to ms
  if (msgr->timeout == 0)
    msgr->timeout = -1;

  recv_max_prefetch = msgr->cct->_conf->ms_tcp_prefetch_max_size;
  recv_buf = new char[recv_max_prefetch];
}

Pipe::~Pipe()
{
  assert(out_q.empty());
  assert(sent.empty());
  delete delay_thread;
  delete[] recv_buf;
}

void Pipe::handle_ack(uint64_t seq)
{
  lsubdout(msgr->cct, ms, 15) << "reader got ack seq " << seq << dendl;
  // trim sent list
  while (!sent.empty() &&
	 sent.front()->get_seq() <= seq) {
    Message *m = sent.front();
    sent.pop_front();
    lsubdout(msgr->cct, ms, 10) << "reader got ack seq "
				<< seq << " >= " << m->get_seq() << " on " << m << " " << *m << dendl;
    m->put();
  }
}

void Pipe::start_reader()
{
  assert(pipe_lock.is_locked());
  assert(!reader_running);
  if (reader_needs_join) {
    reader_thread.join();
    reader_needs_join = false;
  }
  reader_running = true;
  reader_thread.create("ms_pipe_read", msgr->cct->_conf->ms_rwthread_stack_bytes);
}

void Pipe::maybe_start_delay_thread()
{
  if (!delay_thread &&
      msgr->cct->_conf->ms_inject_delay_type.find(ceph_entity_type_name(connection_state->peer_type)) != string::npos) {
    lsubdout(msgr->cct, ms, 1) << "setting up a delay queue on Pipe " << this << dendl;
    delay_thread = new DelayedDelivery(this);
    delay_thread->create("ms_pipe_delay");
  }
}

void Pipe::start_writer()
{
  assert(pipe_lock.is_locked());
  assert(!writer_running);
  writer_running = true;
  writer_thread.create("ms_pipe_write", msgr->cct->_conf->ms_rwthread_stack_bytes);
}

void Pipe::join_reader()
{
  if (!reader_running)
    return;
  cond.Signal();
  pipe_lock.Unlock();
  reader_thread.join();
  pipe_lock.Lock();
  reader_needs_join = false;
}

void Pipe::DelayedDelivery::discard()
{
  lgeneric_subdout(pipe->msgr->cct, ms, 20) << *pipe << "DelayedDelivery::discard" << dendl;
  Mutex::Locker l(delay_lock);
  while (!delay_queue.empty()) {
    Message *m = delay_queue.front().second;
    pipe->msgr->dispatch_throttle_release(m->get_dispatch_throttle_size());
    m->put();
    delay_queue.pop_front();
  }
}

void Pipe::DelayedDelivery::flush()
{
  lgeneric_subdout(pipe->msgr->cct, ms, 20) << *pipe << "DelayedDelivery::flush" << dendl;
  Mutex::Locker l(delay_lock);
  flush_count = delay_queue.size();
  delay_cond.Signal();
}

void *Pipe::DelayedDelivery::entry()
{
  Mutex::Locker locker(delay_lock);
  lgeneric_subdout(pipe->msgr->cct, ms, 20) << *pipe << "DelayedDelivery::entry start" << dendl;

  while (!stop_delayed_delivery) {
    if (delay_queue.empty()) {
      lgeneric_subdout(pipe->msgr->cct, ms, 30) << *pipe << "DelayedDelivery::entry sleeping on delay_cond because delay queue is empty" << dendl;
      delay_cond.Wait(delay_lock);
      continue;
    }
    utime_t release = delay_queue.front().first;
    Message *m = delay_queue.front().second;
    string delay_msg_type = pipe->msgr->cct->_conf->ms_inject_delay_msg_type;
    if (!flush_count &&
        (release > ceph_clock_now(pipe->msgr->cct) &&
         (delay_msg_type.empty() || m->get_type_name() == delay_msg_type))) {
      lgeneric_subdout(pipe->msgr->cct, ms, 10) << *pipe << "DelayedDelivery::entry sleeping on delay_cond until " << release << dendl;
      delay_cond.WaitUntil(delay_lock, release);
      continue;
    }
    lgeneric_subdout(pipe->msgr->cct, ms, 10) << *pipe << "DelayedDelivery::entry dequeuing message " << m << " for delivery, past " << release << dendl;
    delay_queue.pop_front();
    if (flush_count > 0) {
      --flush_count;
      active_flush = true;
    }
    if (pipe->in_q->can_fast_dispatch(m)) {
      if (!stop_fast_dispatching_flag) {
        delay_dispatching = true;
        delay_lock.Unlock();
        pipe->in_q->fast_dispatch(m);
        delay_lock.Lock();
        delay_dispatching = false;
        if (stop_fast_dispatching_flag) {
          // we need to let the stopping thread proceed
          delay_cond.Signal();
          delay_lock.Unlock();
          delay_lock.Lock();
        }
      }
    } else {
      pipe->in_q->enqueue(m, m->get_priority(), pipe->conn_id);
    }
    active_flush = false;
  }
  lgeneric_subdout(pipe->msgr->cct, ms, 20) << *pipe << "DelayedDelivery::entry stop" << dendl;
  return NULL;
}

void Pipe::DelayedDelivery::stop_fast_dispatching() {
  Mutex::Locker l(delay_lock);
  stop_fast_dispatching_flag = true;
  while (delay_dispatching)
    delay_cond.Wait(delay_lock);
}


int Pipe::accept()
{
  ldout(msgr->cct,10) << "accept" << dendl;
  assert(pipe_lock.is_locked());
  assert(state == STATE_ACCEPTING);

  pipe_lock.Unlock();

  // vars
  bufferlist addrs;
  entity_addr_t socket_addr;
  socklen_t len;
  int r;
  char banner[strlen(CEPH_BANNER)+1];
  bufferlist addrbl;
  ceph_msg_connect connect;
  ceph_msg_connect_reply reply;
  Pipe *existing = 0;
  bufferptr bp;
  bufferlist authorizer, authorizer_reply;
  bool authorizer_valid;
  uint64_t feat_missing;
  bool replaced = false;
  // this variable denotes if the connection attempt from peer is a hard 
  // reset or not, it is true if there is an existing connection and the
  // connection sequence from peer is equal to zero
  bool is_reset_from_peer = false;
  CryptoKey session_key;
  int removed; // single-use down below

  // this should roughly mirror pseudocode at
  //  http://ceph.com/wiki/Messaging_protocol
  int reply_tag = 0;
  uint64_t existing_seq = -1;

  // used for reading in the remote acked seq on connect
  uint64_t newly_acked_seq = 0;

  recv_reset();

  set_socket_options();

  // announce myself.
  r = tcp_write(CEPH_BANNER, strlen(CEPH_BANNER));
  if (r < 0) {
    ldout(msgr->cct,10) << "accept couldn't write banner" << dendl;
    goto fail_unlocked;
  }

  // and my addr
  ::encode(msgr->my_inst.addr, addrs);

  port = msgr->my_inst.addr.get_port();

  // and peer's socket addr (they might not know their ip)
  len = sizeof(socket_addr.ss_addr());
  r = ::getpeername(sd, (sockaddr*)&socket_addr.ss_addr(), &len);
  if (r < 0) {
    ldout(msgr->cct,0) << "accept failed to getpeername " << cpp_strerror(errno) << dendl;
    goto fail_unlocked;
  }
  ::encode(socket_addr, addrs);

  r = tcp_write(addrs.c_str(), addrs.length());
  if (r < 0) {
    ldout(msgr->cct,10) << "accept couldn't write my+peer addr" << dendl;
    goto fail_unlocked;
  }

  ldout(msgr->cct,1) << "accept sd=" << sd << " " << socket_addr << dendl;
  
  // identify peer
  if (tcp_read(banner, strlen(CEPH_BANNER)) < 0) {
    ldout(msgr->cct,10) << "accept couldn't read banner" << dendl;
    goto fail_unlocked;
  }
  if (memcmp(banner, CEPH_BANNER, strlen(CEPH_BANNER))) {
    banner[strlen(CEPH_BANNER)] = 0;
    ldout(msgr->cct,1) << "accept peer sent bad banner '" << banner << "' (should be '" << CEPH_BANNER << "')" << dendl;
    goto fail_unlocked;
  }
  {
    bufferptr tp(sizeof(peer_addr));
    addrbl.push_back(std::move(tp));
  }
  if (tcp_read(addrbl.c_str(), addrbl.length()) < 0) {
    ldout(msgr->cct,10) << "accept couldn't read peer_addr" << dendl;
    goto fail_unlocked;
  }
  {
    bufferlist::iterator ti = addrbl.begin();
    ::decode(peer_addr, ti);
  }

  ldout(msgr->cct,10) << "accept peer addr is " << peer_addr << dendl;
  if (peer_addr.is_blank_ip()) {
    // peer apparently doesn't know what ip they have; figure it out for them.
    int port = peer_addr.get_port();
    peer_addr.addr = socket_addr.addr;
    peer_addr.set_port(port);
    ldout(msgr->cct,0) << "accept peer addr is really " << peer_addr
	    << " (socket is " << socket_addr << ")" << dendl;
  }
  set_peer_addr(peer_addr);  // so that connection_state gets set up
  
  while (1) {
    if (tcp_read((char*)&connect, sizeof(connect)) < 0) {
      ldout(msgr->cct,10) << "accept couldn't read connect" << dendl;
      goto fail_unlocked;
    }

    // sanitize features
    connect.features = ceph_sanitize_features(connect.features);

    authorizer.clear();
    if (connect.authorizer_len) {
      bp = buffer::create(connect.authorizer_len);
      if (tcp_read(bp.c_str(), connect.authorizer_len) < 0) {
        ldout(msgr->cct,10) << "accept couldn't read connect authorizer" << dendl;
        goto fail_unlocked;
      }
      authorizer.push_back(std::move(bp));
      authorizer_reply.clear();
    }

    ldout(msgr->cct,20) << "accept got peer connect_seq " << connect.connect_seq
	     << " global_seq " << connect.global_seq
	     << dendl;
    
    msgr->lock.Lock();   // FIXME
    pipe_lock.Lock();
    if (msgr->dispatch_queue.stop)
      goto shutting_down;
    if (state != STATE_ACCEPTING) {
      goto shutting_down;
    }

    // note peer's type, flags
    set_peer_type(connect.host_type);
    policy = msgr->get_policy(connect.host_type);
    ldout(msgr->cct,10) << "accept of host_type " << connect.host_type
			<< ", policy.lossy=" << policy.lossy
			<< " policy.server=" << policy.server
			<< " policy.standby=" << policy.standby
			<< " policy.resetcheck=" << policy.resetcheck
			<< dendl;

    memset(&reply, 0, sizeof(reply));
    reply.protocol_version = msgr->get_proto_version(peer_type, false);
    msgr->lock.Unlock();

    // mismatch?
    ldout(msgr->cct,10) << "accept my proto " << reply.protocol_version
	     << ", their proto " << connect.protocol_version << dendl;
    if (connect.protocol_version != reply.protocol_version) {
      reply.tag = CEPH_MSGR_TAG_BADPROTOVER;
      goto reply;
    }

    // require signatures for cephx?
    if (connect.authorizer_protocol == CEPH_AUTH_CEPHX) {
      if (peer_type == CEPH_ENTITY_TYPE_OSD ||
	  peer_type == CEPH_ENTITY_TYPE_MDS) {
	if (msgr->cct->_conf->cephx_require_signatures ||
	    msgr->cct->_conf->cephx_cluster_require_signatures) {
	  ldout(msgr->cct,10) << "using cephx, requiring MSG_AUTH feature bit for cluster" << dendl;
	  policy.features_required |= CEPH_FEATURE_MSG_AUTH;
	}
      } else {
	if (msgr->cct->_conf->cephx_require_signatures ||
	    msgr->cct->_conf->cephx_service_require_signatures) {
	  ldout(msgr->cct,10) << "using cephx, requiring MSG_AUTH feature bit for service" << dendl;
	  policy.features_required |= CEPH_FEATURE_MSG_AUTH;
	}
      }
    }

    feat_missing = policy.features_required & ~(uint64_t)connect.features;
    if (feat_missing) {
      ldout(msgr->cct,1) << "peer missing required features " << std::hex << feat_missing << std::dec << dendl;
      reply.tag = CEPH_MSGR_TAG_FEATURES;
      goto reply;
    }
    
    // Check the authorizer.  If not good, bail out.

    pipe_lock.Unlock();

    if (!msgr->verify_authorizer(connection_state.get(), peer_type, connect.authorizer_protocol, authorizer,
				 authorizer_reply, authorizer_valid, session_key) ||
	!authorizer_valid) {
      ldout(msgr->cct,0) << "accept: got bad authorizer" << dendl;
      pipe_lock.Lock();
      if (state != STATE_ACCEPTING)
	goto shutting_down_msgr_unlocked;
      reply.tag = CEPH_MSGR_TAG_BADAUTHORIZER;
      session_security.reset();
      goto reply;
    } 

    // We've verified the authorizer for this pipe, so set up the session security structure.  PLR

    ldout(msgr->cct,10) << "accept:  setting up session_security." << dendl;

  retry_existing_lookup:
    msgr->lock.Lock();
    pipe_lock.Lock();
    if (msgr->dispatch_queue.stop)
      goto shutting_down;
    if (state != STATE_ACCEPTING)
      goto shutting_down;
    
    // existing?
    existing = msgr->_lookup_pipe(peer_addr);
    if (existing) {
      existing->pipe_lock.Lock(true);  // skip lockdep check (we are locking a second Pipe here)
      if (existing->reader_dispatching) {
	/** we need to wait, or we can deadlock if downstream
	 *  fast_dispatchers are (naughtily!) waiting on resources
	 *  held by somebody trying to make use of the SimpleMessenger lock.
	 *  So drop locks, wait, and retry. It just looks like a slow network
	 *  to everybody else.
	 *
	 *  We take a ref to existing here since it might get reaped before we
	 *  wake up (see bug #15870).  We can be confident that it lived until
	 *  locked it since we held the msgr lock from _lookup_pipe through to
	 *  locking existing->lock and checking reader_dispatching.
	 */
	existing->get();
	pipe_lock.Unlock();
	msgr->lock.Unlock();
	existing->notify_on_dispatch_done = true;
	while (existing->reader_dispatching)
	  existing->cond.Wait(existing->pipe_lock);
	existing->pipe_lock.Unlock();
	existing->put();
	existing = nullptr;
	goto retry_existing_lookup;
      }

      if (connect.global_seq < existing->peer_global_seq) {
	ldout(msgr->cct,10) << "accept existing " << existing << ".gseq " << existing->peer_global_seq
		 << " > " << connect.global_seq << ", RETRY_GLOBAL" << dendl;
	reply.tag = CEPH_MSGR_TAG_RETRY_GLOBAL;
	reply.global_seq = existing->peer_global_seq;  // so we can send it below..
	existing->pipe_lock.Unlock();
	msgr->lock.Unlock();
	goto reply;
      } else {
	ldout(msgr->cct,10) << "accept existing " << existing << ".gseq " << existing->peer_global_seq
		 << " <= " << connect.global_seq << ", looks ok" << dendl;
      }
      
      if (existing->policy.lossy) {
	ldout(msgr->cct,0) << "accept replacing existing (lossy) channel (new one lossy="
	        << policy.lossy << ")" << dendl;
	existing->was_session_reset();
	goto replace;
      }

      ldout(msgr->cct,0) << "accept connect_seq " << connect.connect_seq
			 << " vs existing " << existing->connect_seq
			 << " state " << existing->get_state_name() << dendl;

      if (connect.connect_seq == 0 && existing->connect_seq > 0) {
	ldout(msgr->cct,0) << "accept peer reset, then tried to connect to us, replacing" << dendl;
        // this is a hard reset from peer
        is_reset_from_peer = true;
	if (policy.resetcheck)
	  existing->was_session_reset(); // this resets out_queue, msg_ and connect_seq #'s
	goto replace;
      }

      if (connect.connect_seq < existing->connect_seq) {
	// old attempt, or we sent READY but they didn't get it.
	ldout(msgr->cct,10) << "accept existing " << existing << ".cseq " << existing->connect_seq
			    << " > " << connect.connect_seq << ", RETRY_SESSION" << dendl;
	goto retry_session;
      }

      if (connect.connect_seq == existing->connect_seq) {
	// if the existing connection successfully opened, and/or
	// subsequently went to standby, then the peer should bump
	// their connect_seq and retry: this is not a connection race
	// we need to resolve here.
	if (existing->state == STATE_OPEN ||
	    existing->state == STATE_STANDBY) {
	  ldout(msgr->cct,10) << "accept connection race, existing " << existing
			      << ".cseq " << existing->connect_seq
			      << " == " << connect.connect_seq
			      << ", OPEN|STANDBY, RETRY_SESSION" << dendl;
	  goto retry_session;
	}

	// connection race?
	if (peer_addr < msgr->my_inst.addr ||
	    existing->policy.server) {
	  // incoming wins
	  ldout(msgr->cct,10) << "accept connection race, existing " << existing << ".cseq " << existing->connect_seq
		   << " == " << connect.connect_seq << ", or we are server, replacing my attempt" << dendl;
	  if (!(existing->state == STATE_CONNECTING ||
		existing->state == STATE_WAIT))
	    lderr(msgr->cct) << "accept race bad state, would replace, existing="
			     << existing->get_state_name()
			     << " " << existing << ".cseq=" << existing->connect_seq
			     << " == " << connect.connect_seq
			     << dendl;
	  assert(existing->state == STATE_CONNECTING ||
		 existing->state == STATE_WAIT);
	  goto replace;
	} else {
	  // our existing outgoing wins
	  ldout(msgr->cct,10) << "accept connection race, existing " << existing << ".cseq " << existing->connect_seq
		   << " == " << connect.connect_seq << ", sending WAIT" << dendl;
	  assert(peer_addr > msgr->my_inst.addr);
	  if (!(existing->state == STATE_CONNECTING))
	    lderr(msgr->cct) << "accept race bad state, would send wait, existing="
			     << existing->get_state_name()
			     << " " << existing << ".cseq=" << existing->connect_seq
			     << " == " << connect.connect_seq
			     << dendl;
	  assert(existing->state == STATE_CONNECTING);
	  // make sure our outgoing connection will follow through
	  existing->_send_keepalive();
	  reply.tag = CEPH_MSGR_TAG_WAIT;
	  existing->pipe_lock.Unlock();
	  msgr->lock.Unlock();
	  goto reply;
	}
      }

      assert(connect.connect_seq > existing->connect_seq);
      assert(connect.global_seq >= existing->peer_global_seq);
      if (policy.resetcheck &&   // RESETSESSION only used by servers; peers do not reset each other
	  existing->connect_seq == 0) {
	ldout(msgr->cct,0) << "accept we reset (peer sent cseq " << connect.connect_seq 
		 << ", " << existing << ".cseq = " << existing->connect_seq
		 << "), sending RESETSESSION" << dendl;
	reply.tag = CEPH_MSGR_TAG_RESETSESSION;
	msgr->lock.Unlock();
	existing->pipe_lock.Unlock();
	goto reply;
      }

      // reconnect
      ldout(msgr->cct,10) << "accept peer sent cseq " << connect.connect_seq
	       << " > " << existing->connect_seq << dendl;
      goto replace;
    } // existing
    else if (connect.connect_seq > 0) {
      // we reset, and they are opening a new session
      ldout(msgr->cct,0) << "accept we reset (peer sent cseq " << connect.connect_seq << "), sending RESETSESSION" << dendl;
      msgr->lock.Unlock();
      reply.tag = CEPH_MSGR_TAG_RESETSESSION;
      goto reply;
    } else {
      // new session
      ldout(msgr->cct,10) << "accept new session" << dendl;
      existing = NULL;
      goto open;
    }
    assert(0);

  retry_session:
    assert(existing->pipe_lock.is_locked());
    assert(pipe_lock.is_locked());
    reply.tag = CEPH_MSGR_TAG_RETRY_SESSION;
    reply.connect_seq = existing->connect_seq + 1;
    existing->pipe_lock.Unlock();
    msgr->lock.Unlock();
    goto reply;    

  reply:
    assert(pipe_lock.is_locked());
    reply.features = ((uint64_t)connect.features & policy.features_supported) | policy.features_required;
    reply.authorizer_len = authorizer_reply.length();
    pipe_lock.Unlock();
    r = tcp_write((char*)&reply, sizeof(reply));
    if (r < 0)
      goto fail_unlocked;
    if (reply.authorizer_len) {
      r = tcp_write(authorizer_reply.c_str(), authorizer_reply.length());
      if (r < 0)
	goto fail_unlocked;
    }
  }
  
 replace:
  assert(existing->pipe_lock.is_locked());
  assert(pipe_lock.is_locked());
  // if it is a hard reset from peer, we don't need a round-trip to negotiate in/out sequence
  if ((connect.features & CEPH_FEATURE_RECONNECT_SEQ) && !is_reset_from_peer) {
    reply_tag = CEPH_MSGR_TAG_SEQ;
    existing_seq = existing->in_seq;
  }
  ldout(msgr->cct,10) << "accept replacing " << existing << dendl;
  existing->stop();
  existing->unregister_pipe();
  replaced = true;

  if (existing->policy.lossy) {
    // disconnect from the Connection
    assert(existing->connection_state);
    if (existing->connection_state->clear_pipe(existing))
      msgr->dispatch_queue.queue_reset(existing->connection_state.get());
  } else {
    // queue a reset on the new connection, which we're dumping for the old
    msgr->dispatch_queue.queue_reset(connection_state.get());

    // drop my Connection, and take a ref to the existing one. do not
    // clear existing->connection_state, since read_message and
    // write_message both dereference it without pipe_lock.
    connection_state = existing->connection_state;

    // make existing Connection reference us
    connection_state->reset_pipe(this);

    if (existing->delay_thread) {
      existing->delay_thread->steal_for_pipe(this);
      delay_thread = existing->delay_thread;
      existing->delay_thread = NULL;
      delay_thread->flush();
    }

    // steal incoming queue
    uint64_t replaced_conn_id = conn_id;
    conn_id = existing->conn_id;
    existing->conn_id = replaced_conn_id;

    // reset the in_seq if this is a hard reset from peer,
    // otherwise we respect our original connection's value
    in_seq = is_reset_from_peer ? 0 : existing->in_seq;
    in_seq_acked = in_seq;

    // steal outgoing queue and out_seq
    existing->requeue_sent();
    out_seq = existing->out_seq;
    ldout(msgr->cct,10) << "accept re-queuing on out_seq " << out_seq << " in_seq " << in_seq << dendl;
    for (map<int, list<Message*> >::iterator p = existing->out_q.begin();
         p != existing->out_q.end();
         ++p)
      out_q[p->first].splice(out_q[p->first].begin(), p->second);
  }
  existing->stop_and_wait();
  existing->pipe_lock.Unlock();

 open:
  // open
  assert(pipe_lock.is_locked());
  connect_seq = connect.connect_seq + 1;
  peer_global_seq = connect.global_seq;
  assert(state == STATE_ACCEPTING);
  state = STATE_OPEN;
  ldout(msgr->cct,10) << "accept success, connect_seq = " << connect_seq << ", sending READY" << dendl;

  // send READY reply
  reply.tag = (reply_tag ? reply_tag : CEPH_MSGR_TAG_READY);
  reply.features = policy.features_supported;
  reply.global_seq = msgr->get_global_seq();
  reply.connect_seq = connect_seq;
  reply.flags = 0;
  reply.authorizer_len = authorizer_reply.length();
  if (policy.lossy)
    reply.flags = reply.flags | CEPH_MSG_CONNECT_LOSSY;

  connection_state->set_features((uint64_t)reply.features & (uint64_t)connect.features);
  ldout(msgr->cct,10) << "accept features " << connection_state->get_features() << dendl;

  session_security.reset(
      get_auth_session_handler(msgr->cct,
			       connect.authorizer_protocol,
			       session_key,
			       connection_state->get_features()));

  // notify
  msgr->dispatch_queue.queue_accept(connection_state.get());
  msgr->ms_deliver_handle_fast_accept(connection_state.get());

  // ok!
  if (msgr->dispatch_queue.stop)
    goto shutting_down;
  removed = msgr->accepting_pipes.erase(this);
  assert(removed == 1);
  register_pipe();
  msgr->lock.Unlock();
  pipe_lock.Unlock();

  r = tcp_write((char*)&reply, sizeof(reply));
  if (r < 0) {
    goto fail_registered;
  }

  if (reply.authorizer_len) {
    r = tcp_write(authorizer_reply.c_str(), authorizer_reply.length());
    if (r < 0) {
      goto fail_registered;
    }
  }

  if (reply_tag == CEPH_MSGR_TAG_SEQ) {
    if (tcp_write((char*)&existing_seq, sizeof(existing_seq)) < 0) {
      ldout(msgr->cct,2) << "accept write error on in_seq" << dendl;
      goto fail_registered;
    }
    if (tcp_read((char*)&newly_acked_seq, sizeof(newly_acked_seq)) < 0) {
      ldout(msgr->cct,2) << "accept read error on newly_acked_seq" << dendl;
      goto fail_registered;
    }
  }

  pipe_lock.Lock();
  discard_requeued_up_to(newly_acked_seq);
  if (state != STATE_CLOSED) {
    ldout(msgr->cct,10) << "accept starting writer, state " << get_state_name() << dendl;
    start_writer();
  }
  ldout(msgr->cct,20) << "accept done" << dendl;

  maybe_start_delay_thread();

  return 0;   // success.

 fail_registered:
  ldout(msgr->cct, 10) << "accept fault after register" << dendl;

  if (msgr->cct->_conf->ms_inject_internal_delays) {
    ldout(msgr->cct, 10) << " sleep for " << msgr->cct->_conf->ms_inject_internal_delays << dendl;
    utime_t t;
    t.set_from_double(msgr->cct->_conf->ms_inject_internal_delays);
    t.sleep();
  }

 fail_unlocked:
  pipe_lock.Lock();
  if (state != STATE_CLOSED) {
    bool queued = is_queued();
    ldout(msgr->cct, 10) << "  queued = " << (int)queued << dendl;
    if (queued) {
      state = policy.server ? STATE_STANDBY : STATE_CONNECTING;
    } else if (replaced) {
      state = STATE_STANDBY;
    } else {
      state = STATE_CLOSED;
      state_closed.set(1);
    }
    fault();
    if (queued || replaced)
      start_writer();
  }
  return -1;

 shutting_down:
  msgr->lock.Unlock();
 shutting_down_msgr_unlocked:
  assert(pipe_lock.is_locked());

  if (msgr->cct->_conf->ms_inject_internal_delays) {
    ldout(msgr->cct, 10) << " sleep for " << msgr->cct->_conf->ms_inject_internal_delays << dendl;
    utime_t t;
    t.set_from_double(msgr->cct->_conf->ms_inject_internal_delays);
    t.sleep();
  }

  state = STATE_CLOSED;
  state_closed.set(1);
  fault();
  return -1;
}

void Pipe::set_socket_options()
{
  // disable Nagle algorithm?
  if (msgr->cct->_conf->ms_tcp_nodelay) {
    int flag = 1;
    int r = ::setsockopt(sd, IPPROTO_TCP, TCP_NODELAY, (char*)&flag, sizeof(flag));
    if (r < 0) {
      r = -errno;
      ldout(msgr->cct,0) << "couldn't set TCP_NODELAY: "
                         << cpp_strerror(r) << dendl;
    }
  }
  if (msgr->cct->_conf->ms_tcp_rcvbuf) {
    int size = msgr->cct->_conf->ms_tcp_rcvbuf;
    int r = ::setsockopt(sd, SOL_SOCKET, SO_RCVBUF, (void*)&size, sizeof(size));
    if (r < 0)  {
      r = -errno;
      ldout(msgr->cct,0) << "couldn't set SO_RCVBUF to " << size
                         << ": " << cpp_strerror(r) << dendl;
    }
  }

  // block ESIGPIPE
#if defined(SO_NOSIGPIPE)
  int val = 1;
  int r = ::setsockopt(sd, SOL_SOCKET, SO_NOSIGPIPE, (void*)&val, sizeof(val));
  if (r) {
    r = -errno;
    ldout(msgr->cct,0) << "couldn't set SO_NOSIGPIPE: "
                       << cpp_strerror(r) << dendl;
  }
#endif

  int prio = msgr->get_socket_priority();
  if (prio >= 0) {
    int r = -1;
#ifdef IPTOS_CLASS_CS6
    int iptos = IPTOS_CLASS_CS6;

    if (peer_addr.get_family() == AF_INET) {
      r = ::setsockopt(sd, IPPROTO_IP, IP_TOS, &iptos, sizeof(iptos));
<<<<<<< HEAD
      r = -errno;
      if (r < 0) {
=======
      if (r < 0) {
	r = -errno;
>>>>>>> 59bd6711
        ldout(msgr->cct,0) << "couldn't set IP_TOS to " << iptos
                           << ": " << cpp_strerror(r) << dendl;
      }
    } else if (peer_addr.get_family() == AF_INET6) {
      r = ::setsockopt(sd, IPPROTO_IPV6, IPV6_TCLASS, &iptos, sizeof(iptos));
<<<<<<< HEAD
      r = -errno;
      if (r < 0) {
=======
      if (r < 0) {
	r = -errno;
>>>>>>> 59bd6711
        ldout(msgr->cct,0) << "couldn't set IPV6_TCLASS to " << iptos
                           << ": " << cpp_strerror(r) << dendl;
      }
    } else {
      ldout(msgr->cct,0) << "couldn't set ToS of unknown family to " << iptos
                         << dendl;
    }
#endif
#if defined(SO_PRIORITY) 
    // setsockopt(IPTOS_CLASS_CS6) sets the priority of the socket as 0.
    // See http://goo.gl/QWhvsD and http://goo.gl/laTbjT
    // We need to call setsockopt(SO_PRIORITY) after it.
#if defined(__linux__)
    r = ::setsockopt(sd, SOL_SOCKET, SO_PRIORITY, &prio, sizeof(prio));
#endif
    if (r < 0) {
      r = -errno;
      ldout(msgr->cct,0) << "couldn't set SO_PRIORITY to " << prio
                         << ": " << cpp_strerror(r) << dendl;
    }
#endif
  }
}

int Pipe::connect()
{
  bool got_bad_auth = false;

  ldout(msgr->cct,10) << "connect " << connect_seq << dendl;
  assert(pipe_lock.is_locked());

  __u32 cseq = connect_seq;
  __u32 gseq = msgr->get_global_seq();

  // stop reader thrad
  join_reader();

  pipe_lock.Unlock();
  
  char tag = -1;
  int rc = -1;
  struct msghdr msg;
  struct iovec msgvec[2];
  int msglen;
  char banner[strlen(CEPH_BANNER) + 1];  // extra byte makes coverity happy
  entity_addr_t paddr;
  entity_addr_t peer_addr_for_me, socket_addr;
  AuthAuthorizer *authorizer = NULL;
  bufferlist addrbl, myaddrbl;
  const md_config_t *conf = msgr->cct->_conf;

  // close old socket.  this is safe because we stopped the reader thread above.
  if (sd >= 0)
    ::close(sd);

  // create socket?
  sd = ::socket(peer_addr.get_family(), SOCK_STREAM, 0);
  if (sd < 0) {
    rc = -errno;
    lderr(msgr->cct) << "connect couldn't created socket " << cpp_strerror(rc) << dendl;
    goto fail;
  }

  recv_reset();

  set_socket_options();

  // connect!
  ldout(msgr->cct,10) << "connecting to " << peer_addr << dendl;
  rc = ::connect(sd, (sockaddr*)&peer_addr.addr, peer_addr.addr_size());
  if (rc < 0) {
    rc = -errno;
    ldout(msgr->cct,2) << "connect error " << peer_addr
	     << ", " << cpp_strerror(rc) << dendl;
    goto fail;
  }

  // verify banner
  // FIXME: this should be non-blocking, or in some other way verify the banner as we get it.
  rc = tcp_read((char*)&banner, strlen(CEPH_BANNER));
  if (rc < 0) {
    ldout(msgr->cct,2) << "connect couldn't read banner, " << cpp_strerror(rc) << dendl;
    goto fail;
  }
  if (memcmp(banner, CEPH_BANNER, strlen(CEPH_BANNER))) {
    ldout(msgr->cct,0) << "connect protocol error (bad banner) on peer " << peer_addr << dendl;
    goto fail;
  }

  memset(&msg, 0, sizeof(msg));
  msgvec[0].iov_base = banner;
  msgvec[0].iov_len = strlen(CEPH_BANNER);
  msg.msg_iov = msgvec;
  msg.msg_iovlen = 1;
  msglen = msgvec[0].iov_len;
  rc = do_sendmsg(&msg, msglen);
  if (rc < 0) {
    ldout(msgr->cct,2) << "connect couldn't write my banner, " << cpp_strerror(rc) << dendl;
    goto fail;
  }

  // identify peer
  {
#if defined(__linux__) || defined(DARWIN) || defined(__FreeBSD__)
    bufferptr p(sizeof(paddr) * 2);
#else
    int wirelen = sizeof(__u32) * 2 + sizeof(ceph_sockaddr_storage);
    bufferptr p(wirelen * 2);
#endif
    addrbl.push_back(std::move(p));
  }
  rc = tcp_read(addrbl.c_str(), addrbl.length());
  if (rc < 0) {
    ldout(msgr->cct,2) << "connect couldn't read peer addrs, " << cpp_strerror(rc) << dendl;
    goto fail;
  }
  try {
    bufferlist::iterator p = addrbl.begin();
    ::decode(paddr, p);
    ::decode(peer_addr_for_me, p);
  }
  catch (buffer::error& e) {
    ldout(msgr->cct,2) << "connect couldn't decode peer addrs: " << e.what()
		       << dendl;
    goto fail;
  }
  port = peer_addr_for_me.get_port();

  ldout(msgr->cct,20) << "connect read peer addr " << paddr << " on socket " << sd << dendl;
  if (peer_addr != paddr) {
    if (paddr.is_blank_ip() &&
	peer_addr.get_port() == paddr.get_port() &&
	peer_addr.get_nonce() == paddr.get_nonce()) {
      ldout(msgr->cct,0) << "connect claims to be " 
	      << paddr << " not " << peer_addr << " - presumably this is the same node!" << dendl;
    } else {
      ldout(msgr->cct,0) << "connect claims to be " 
	      << paddr << " not " << peer_addr << " - wrong node!" << dendl;
      goto fail;
    }
  }

  ldout(msgr->cct,20) << "connect peer addr for me is " << peer_addr_for_me << dendl;

  msgr->learned_addr(peer_addr_for_me);

  ::encode(msgr->my_inst.addr, myaddrbl);

  memset(&msg, 0, sizeof(msg));
  msgvec[0].iov_base = myaddrbl.c_str();
  msgvec[0].iov_len = myaddrbl.length();
  msg.msg_iov = msgvec;
  msg.msg_iovlen = 1;
  msglen = msgvec[0].iov_len;
  rc = do_sendmsg(&msg, msglen);
  if (rc < 0) {
    ldout(msgr->cct,2) << "connect couldn't write my addr, " << cpp_strerror(rc) << dendl;
    goto fail;
  }
  ldout(msgr->cct,10) << "connect sent my addr " << msgr->my_inst.addr << dendl;


  while (1) {
    delete authorizer;
    authorizer = msgr->get_authorizer(peer_type, false);
    bufferlist authorizer_reply;

    ceph_msg_connect connect;
    connect.features = policy.features_supported;
    connect.host_type = msgr->get_myinst().name.type();
    connect.global_seq = gseq;
    connect.connect_seq = cseq;
    connect.protocol_version = msgr->get_proto_version(peer_type, true);
    connect.authorizer_protocol = authorizer ? authorizer->protocol : 0;
    connect.authorizer_len = authorizer ? authorizer->bl.length() : 0;
    if (authorizer) 
      ldout(msgr->cct,10) << "connect.authorizer_len=" << connect.authorizer_len
	       << " protocol=" << connect.authorizer_protocol << dendl;
    connect.flags = 0;
    if (policy.lossy)
      connect.flags |= CEPH_MSG_CONNECT_LOSSY;  // this is fyi, actually, server decides!
    memset(&msg, 0, sizeof(msg));
    msgvec[0].iov_base = (char*)&connect;
    msgvec[0].iov_len = sizeof(connect);
    msg.msg_iov = msgvec;
    msg.msg_iovlen = 1;
    msglen = msgvec[0].iov_len;
    if (authorizer) {
      msgvec[1].iov_base = authorizer->bl.c_str();
      msgvec[1].iov_len = authorizer->bl.length();
      msg.msg_iovlen++;
      msglen += msgvec[1].iov_len;
    }

    ldout(msgr->cct,10) << "connect sending gseq=" << gseq << " cseq=" << cseq
	     << " proto=" << connect.protocol_version << dendl;
    rc = do_sendmsg(&msg, msglen);
    if (rc < 0) {
      ldout(msgr->cct,2) << "connect couldn't write gseq, cseq, " << cpp_strerror(rc) << dendl;
      goto fail;
    }

    ldout(msgr->cct,20) << "connect wrote (self +) cseq, waiting for reply" << dendl;
    ceph_msg_connect_reply reply;
    rc = tcp_read((char*)&reply, sizeof(reply));
    if (rc < 0) {
      ldout(msgr->cct,2) << "connect read reply " << cpp_strerror(rc) << dendl;
      goto fail;
    }

    // sanitize features
    reply.features = ceph_sanitize_features(reply.features);

    ldout(msgr->cct,20) << "connect got reply tag " << (int)reply.tag
			<< " connect_seq " << reply.connect_seq
			<< " global_seq " << reply.global_seq
			<< " proto " << reply.protocol_version
			<< " flags " << (int)reply.flags
			<< " features " << reply.features
			<< dendl;

    authorizer_reply.clear();

    if (reply.authorizer_len) {
      ldout(msgr->cct,10) << "reply.authorizer_len=" << reply.authorizer_len << dendl;
      bufferptr bp = buffer::create(reply.authorizer_len);
      rc = tcp_read(bp.c_str(), reply.authorizer_len);
      if (rc < 0) {
        ldout(msgr->cct,10) << "connect couldn't read connect authorizer_reply" << cpp_strerror(rc) << dendl;
	goto fail;
      }
      authorizer_reply.push_back(bp);
    }

    if (authorizer) {
      bufferlist::iterator iter = authorizer_reply.begin();
      if (!authorizer->verify_reply(iter)) {
        ldout(msgr->cct,0) << "failed verifying authorize reply" << dendl;
	goto fail;
      }
    }

    if (conf->ms_inject_internal_delays) {
      ldout(msgr->cct, 10) << " sleep for " << msgr->cct->_conf->ms_inject_internal_delays << dendl;
      utime_t t;
      t.set_from_double(msgr->cct->_conf->ms_inject_internal_delays);
      t.sleep();
    }

    pipe_lock.Lock();
    if (state != STATE_CONNECTING) {
      ldout(msgr->cct,0) << "connect got RESETSESSION but no longer connecting" << dendl;
      goto stop_locked;
    }

    if (reply.tag == CEPH_MSGR_TAG_FEATURES) {
      ldout(msgr->cct,0) << "connect protocol feature mismatch, my " << std::hex
	      << connect.features << " < peer " << reply.features
	      << " missing " << (reply.features & ~policy.features_supported)
	      << std::dec << dendl;
      goto fail_locked;
    }

    if (reply.tag == CEPH_MSGR_TAG_BADPROTOVER) {
      ldout(msgr->cct,0) << "connect protocol version mismatch, my " << connect.protocol_version
	      << " != " << reply.protocol_version << dendl;
      goto fail_locked;
    }

    if (reply.tag == CEPH_MSGR_TAG_BADAUTHORIZER) {
      ldout(msgr->cct,0) << "connect got BADAUTHORIZER" << dendl;
      if (got_bad_auth)
        goto stop_locked;
      got_bad_auth = true;
      pipe_lock.Unlock();
      delete authorizer;
      authorizer = msgr->get_authorizer(peer_type, true);  // try harder
      continue;
    }
    if (reply.tag == CEPH_MSGR_TAG_RESETSESSION) {
      ldout(msgr->cct,0) << "connect got RESETSESSION" << dendl;
      was_session_reset();
      cseq = 0;
      pipe_lock.Unlock();
      continue;
    }
    if (reply.tag == CEPH_MSGR_TAG_RETRY_GLOBAL) {
      gseq = msgr->get_global_seq(reply.global_seq);
      ldout(msgr->cct,10) << "connect got RETRY_GLOBAL " << reply.global_seq
	       << " chose new " << gseq << dendl;
      pipe_lock.Unlock();
      continue;
    }
    if (reply.tag == CEPH_MSGR_TAG_RETRY_SESSION) {
      assert(reply.connect_seq > connect_seq);
      ldout(msgr->cct,10) << "connect got RETRY_SESSION " << connect_seq
	       << " -> " << reply.connect_seq << dendl;
      cseq = connect_seq = reply.connect_seq;
      pipe_lock.Unlock();
      continue;
    }

    if (reply.tag == CEPH_MSGR_TAG_WAIT) {
      ldout(msgr->cct,3) << "connect got WAIT (connection race)" << dendl;
      state = STATE_WAIT;
      goto stop_locked;
    }

    if (reply.tag == CEPH_MSGR_TAG_READY ||
        reply.tag == CEPH_MSGR_TAG_SEQ) {
      uint64_t feat_missing = policy.features_required & ~(uint64_t)reply.features;
      if (feat_missing) {
	ldout(msgr->cct,1) << "missing required features " << std::hex << feat_missing << std::dec << dendl;
	goto fail_locked;
      }

      if (reply.tag == CEPH_MSGR_TAG_SEQ) {
        ldout(msgr->cct,10) << "got CEPH_MSGR_TAG_SEQ, reading acked_seq and writing in_seq" << dendl;
        uint64_t newly_acked_seq = 0;
        rc = tcp_read((char*)&newly_acked_seq, sizeof(newly_acked_seq));
        if (rc < 0) {
          ldout(msgr->cct,2) << "connect read error on newly_acked_seq" << cpp_strerror(rc) << dendl;
          goto fail_locked;
        }
	ldout(msgr->cct,2) << " got newly_acked_seq " << newly_acked_seq
			   << " vs out_seq " << out_seq << dendl;
	while (newly_acked_seq > out_seq) {
	  Message *m = _get_next_outgoing();
	  assert(m);
	  ldout(msgr->cct,2) << " discarding previously sent " << m->get_seq()
			     << " " << *m << dendl;
	  assert(m->get_seq() <= newly_acked_seq);
	  m->put();
	  ++out_seq;
	}
        if (tcp_write((char*)&in_seq, sizeof(in_seq)) < 0) {
          ldout(msgr->cct,2) << "connect write error on in_seq" << dendl;
          goto fail_locked;
        }
      }

      // hooray!
      peer_global_seq = reply.global_seq;
      policy.lossy = reply.flags & CEPH_MSG_CONNECT_LOSSY;
      state = STATE_OPEN;
      connect_seq = cseq + 1;
      assert(connect_seq == reply.connect_seq);
      backoff = utime_t();
      connection_state->set_features((uint64_t)reply.features & (uint64_t)connect.features);
      ldout(msgr->cct,10) << "connect success " << connect_seq << ", lossy = " << policy.lossy
	       << ", features " << connection_state->get_features() << dendl;
      

      // If we have an authorizer, get a new AuthSessionHandler to deal with ongoing security of the
      // connection.  PLR

      if (authorizer != NULL) {
	session_security.reset(
            get_auth_session_handler(msgr->cct,
				     authorizer->protocol,
				     authorizer->session_key,
				     connection_state->get_features()));
      }  else {
        // We have no authorizer, so we shouldn't be applying security to messages in this pipe.  PLR
	session_security.reset();
      }

      msgr->dispatch_queue.queue_connect(connection_state.get());
      msgr->ms_deliver_handle_fast_connect(connection_state.get());
      
      if (!reader_running) {
	ldout(msgr->cct,20) << "connect starting reader" << dendl;
	start_reader();
      }
      maybe_start_delay_thread();
      delete authorizer;
      return 0;
    }
    
    // protocol error
    ldout(msgr->cct,0) << "connect got bad tag " << (int)tag << dendl;
    goto fail_locked;
  }

 fail:
  if (conf->ms_inject_internal_delays) {
    ldout(msgr->cct, 10) << " sleep for " << msgr->cct->_conf->ms_inject_internal_delays << dendl;
    utime_t t;
    t.set_from_double(msgr->cct->_conf->ms_inject_internal_delays);
    t.sleep();
  }

  pipe_lock.Lock();
 fail_locked:
  if (state == STATE_CONNECTING)
    fault();
  else
    ldout(msgr->cct,3) << "connect fault, but state = " << get_state_name()
		       << " != connecting, stopping" << dendl;

 stop_locked:
  delete authorizer;
  return rc;
}

void Pipe::register_pipe()
{
  ldout(msgr->cct,10) << "register_pipe" << dendl;
  assert(msgr->lock.is_locked());
  Pipe *existing = msgr->_lookup_pipe(peer_addr);
  assert(existing == NULL);
  msgr->rank_pipe[peer_addr] = this;
}

void Pipe::unregister_pipe()
{
  assert(msgr->lock.is_locked());
  ceph::unordered_map<entity_addr_t,Pipe*>::iterator p = msgr->rank_pipe.find(peer_addr);
  if (p != msgr->rank_pipe.end() && p->second == this) {
    ldout(msgr->cct,10) << "unregister_pipe" << dendl;
    msgr->rank_pipe.erase(p);
  } else {
    ldout(msgr->cct,10) << "unregister_pipe - not registered" << dendl;
    msgr->accepting_pipes.erase(this);  // somewhat overkill, but safe.
  }
}

void Pipe::join()
{
  ldout(msgr->cct, 20) << "join" << dendl;
  if (writer_thread.is_started())
    writer_thread.join();
  if (reader_thread.is_started())
    reader_thread.join();
  if (delay_thread) {
    ldout(msgr->cct, 20) << "joining delay_thread" << dendl;
    delay_thread->stop();
    delay_thread->join();
  }
}

void Pipe::requeue_sent()
{
  if (sent.empty())
    return;

  list<Message*>& rq = out_q[CEPH_MSG_PRIO_HIGHEST];
  while (!sent.empty()) {
    Message *m = sent.back();
    sent.pop_back();
    ldout(msgr->cct,10) << "requeue_sent " << *m << " for resend seq " << out_seq
			<< " (" << m->get_seq() << ")" << dendl;
    rq.push_front(m);
    out_seq--;
  }
}

void Pipe::discard_requeued_up_to(uint64_t seq)
{
  ldout(msgr->cct, 10) << "discard_requeued_up_to " << seq << dendl;
  if (out_q.count(CEPH_MSG_PRIO_HIGHEST) == 0)
    return;
  list<Message*>& rq = out_q[CEPH_MSG_PRIO_HIGHEST];
  while (!rq.empty()) {
    Message *m = rq.front();
    if (m->get_seq() == 0 || m->get_seq() > seq)
      break;
    ldout(msgr->cct,10) << "discard_requeued_up_to " << *m << " for resend seq " << out_seq
			<< " <= " << seq << ", discarding" << dendl;
    m->put();
    rq.pop_front();
    out_seq++;
  }
  if (rq.empty())
    out_q.erase(CEPH_MSG_PRIO_HIGHEST);
}

/*
 * Tears down the Pipe's message queues, and removes them from the DispatchQueue
 * Must hold pipe_lock prior to calling.
 */
void Pipe::discard_out_queue()
{
  ldout(msgr->cct,10) << "discard_queue" << dendl;

  for (list<Message*>::iterator p = sent.begin(); p != sent.end(); ++p) {
    ldout(msgr->cct,20) << "  discard " << *p << dendl;
    (*p)->put();
  }
  sent.clear();
  for (map<int,list<Message*> >::iterator p = out_q.begin(); p != out_q.end(); ++p)
    for (list<Message*>::iterator r = p->second.begin(); r != p->second.end(); ++r) {
      ldout(msgr->cct,20) << "  discard " << *r << dendl;
      (*r)->put();
    }
  out_q.clear();
}

void Pipe::fault(bool onread)
{
  const md_config_t *conf = msgr->cct->_conf;
  assert(pipe_lock.is_locked());
  cond.Signal();

  if (onread && state == STATE_CONNECTING) {
    ldout(msgr->cct,10) << "fault already connecting, reader shutting down" << dendl;
    return;
  }
  
  ldout(msgr->cct,2) << "fault " << cpp_strerror(errno) << dendl;

  if (state == STATE_CLOSED ||
      state == STATE_CLOSING) {
    ldout(msgr->cct,10) << "fault already closed|closing" << dendl;
    if (connection_state->clear_pipe(this))
      msgr->dispatch_queue.queue_reset(connection_state.get());
    return;
  }

  shutdown_socket();

  // lossy channel?
  if (policy.lossy && state != STATE_CONNECTING) {
    ldout(msgr->cct,10) << "fault on lossy channel, failing" << dendl;

    // disconnect from Connection, and mark it failed.  future messages
    // will be dropped.
    assert(connection_state);
    stop();
    bool cleared = connection_state->clear_pipe(this);

    // crib locks, blech.  note that Pipe is now STATE_CLOSED and the
    // rank_pipe entry is ignored by others.
    pipe_lock.Unlock();

    if (conf->ms_inject_internal_delays) {
      ldout(msgr->cct, 10) << " sleep for " << msgr->cct->_conf->ms_inject_internal_delays << dendl;
      utime_t t;
      t.set_from_double(msgr->cct->_conf->ms_inject_internal_delays);
      t.sleep();
    }

    msgr->lock.Lock();
    pipe_lock.Lock();
    unregister_pipe();
    msgr->lock.Unlock();

    if (delay_thread)
      delay_thread->discard();
    in_q->discard_queue(conn_id);
    discard_out_queue();
    if (cleared)
      msgr->dispatch_queue.queue_reset(connection_state.get());
    return;
  }

  // queue delayed items immediately
  if (delay_thread)
    delay_thread->flush();

  // requeue sent items
  requeue_sent();

  if (policy.standby && !is_queued()) {
    ldout(msgr->cct,0) << "fault with nothing to send, going to standby" << dendl;
    state = STATE_STANDBY;
    return;
  }

  if (state != STATE_CONNECTING) {
    if (policy.server) {
      ldout(msgr->cct,0) << "fault, server, going to standby" << dendl;
      state = STATE_STANDBY;
    } else {
      ldout(msgr->cct,0) << "fault, initiating reconnect" << dendl;
      connect_seq++;
      state = STATE_CONNECTING;
    }
    backoff = utime_t();
  } else if (backoff == utime_t()) {
    ldout(msgr->cct,0) << "fault" << dendl;
    backoff.set_from_double(conf->ms_initial_backoff);
  } else {
    ldout(msgr->cct,10) << "fault waiting " << backoff << dendl;
    cond.WaitInterval(msgr->cct, pipe_lock, backoff);
    backoff += backoff;
    if (backoff > conf->ms_max_backoff)
      backoff.set_from_double(conf->ms_max_backoff);
    ldout(msgr->cct,10) << "fault done waiting or woke up" << dendl;
  }
}

int Pipe::randomize_out_seq()
{
  if (connection_state->get_features() & CEPH_FEATURE_MSG_AUTH) {
    // Set out_seq to a random value, so CRC won't be predictable.   Don't bother checking seq_error
    // here.  We'll check it on the call.  PLR
    int seq_error = get_random_bytes((char *)&out_seq, sizeof(out_seq));
    out_seq &= SEQ_MASK;
    lsubdout(msgr->cct, ms, 10) << "randomize_out_seq " << out_seq << dendl;
    return seq_error;
  } else {
    // previously, seq #'s always started at 0.
    out_seq = 0;
    return 0;
  }
}

void Pipe::was_session_reset()
{
  assert(pipe_lock.is_locked());

  ldout(msgr->cct,10) << "was_session_reset" << dendl;
  in_q->discard_queue(conn_id);
  if (delay_thread)
    delay_thread->discard();
  discard_out_queue();

  msgr->dispatch_queue.queue_remote_reset(connection_state.get());

  if (randomize_out_seq()) {
    lsubdout(msgr->cct,ms,15) << "was_session_reset(): Could not get random bytes to set seq number for session reset; set seq number to " << out_seq << dendl;
  }

  in_seq = 0;
  connect_seq = 0;
}

void Pipe::stop()
{
  ldout(msgr->cct,10) << "stop" << dendl;
  assert(pipe_lock.is_locked());
  state = STATE_CLOSED;
  state_closed.set(1);
  cond.Signal();
  shutdown_socket();
}

void Pipe::stop_and_wait()
{
  if (state != STATE_CLOSED)
    stop();

  if (msgr->cct->_conf->ms_inject_internal_delays) {
    ldout(msgr->cct, 10) << __func__ << " sleep for "
			 << msgr->cct->_conf->ms_inject_internal_delays
			 << dendl;
    utime_t t;
    t.set_from_double(msgr->cct->_conf->ms_inject_internal_delays);
    t.sleep();
  }
  
  if (delay_thread) {
    delay_thread->stop_fast_dispatching();
  }
  while (reader_running &&
	 reader_dispatching)
    cond.Wait(pipe_lock);
}

/* read msgs from socket.
 * also, server.
 */
void Pipe::reader()
{
  pipe_lock.Lock();

  if (state == STATE_ACCEPTING) {
    accept();
    assert(pipe_lock.is_locked());
  }

  // loop.
  while (state != STATE_CLOSED &&
	 state != STATE_CONNECTING) {
    assert(pipe_lock.is_locked());

    // sleep if (re)connecting
    if (state == STATE_STANDBY) {
      ldout(msgr->cct,20) << "reader sleeping during reconnect|standby" << dendl;
      cond.Wait(pipe_lock);
      continue;
    }

    // get a reference to the AuthSessionHandler while we have the pipe_lock
    ceph::shared_ptr<AuthSessionHandler> auth_handler = session_security;

    pipe_lock.Unlock();

    char tag = -1;
    ldout(msgr->cct,20) << "reader reading tag..." << dendl;
    if (tcp_read((char*)&tag, 1) < 0) {
      pipe_lock.Lock();
      ldout(msgr->cct,2) << "reader couldn't read tag, " << cpp_strerror(errno) << dendl;
      fault(true);
      continue;
    }

    if (tag == CEPH_MSGR_TAG_KEEPALIVE) {
      ldout(msgr->cct,2) << "reader got KEEPALIVE" << dendl;
      pipe_lock.Lock();
      connection_state->set_last_keepalive(ceph_clock_now(NULL));
      continue;
    }
    if (tag == CEPH_MSGR_TAG_KEEPALIVE2) {
      ldout(msgr->cct,30) << "reader got KEEPALIVE2 tag ..." << dendl;
      ceph_timespec t;
      int rc = tcp_read((char*)&t, sizeof(t));
      pipe_lock.Lock();
      if (rc < 0) {
	ldout(msgr->cct,2) << "reader couldn't read KEEPALIVE2 stamp "
			   << cpp_strerror(errno) << dendl;
	fault(true);
      } else {
	send_keepalive_ack = true;
	keepalive_ack_stamp = utime_t(t);
	ldout(msgr->cct,2) << "reader got KEEPALIVE2 " << keepalive_ack_stamp
			   << dendl;
	connection_state->set_last_keepalive(ceph_clock_now(NULL));
	cond.Signal();
      }
      continue;
    }
    if (tag == CEPH_MSGR_TAG_KEEPALIVE2_ACK) {
      ldout(msgr->cct,2) << "reader got KEEPALIVE_ACK" << dendl;
      struct ceph_timespec t;
      int rc = tcp_read((char*)&t, sizeof(t));
      pipe_lock.Lock();
      if (rc < 0) {
	ldout(msgr->cct,2) << "reader couldn't read KEEPALIVE2 stamp " << cpp_strerror(errno) << dendl;
	fault(true);
      } else {
	connection_state->set_last_keepalive_ack(utime_t(t));
      }
      continue;
    }

    // open ...
    if (tag == CEPH_MSGR_TAG_ACK) {
      ldout(msgr->cct,20) << "reader got ACK" << dendl;
      ceph_le64 seq;
      int rc = tcp_read((char*)&seq, sizeof(seq));
      pipe_lock.Lock();
      if (rc < 0) {
	ldout(msgr->cct,2) << "reader couldn't read ack seq, " << cpp_strerror(errno) << dendl;
	fault(true);
      } else if (state != STATE_CLOSED) {
        handle_ack(seq);
      }
      continue;
    }

    else if (tag == CEPH_MSGR_TAG_MSG) {
      ldout(msgr->cct,20) << "reader got MSG" << dendl;
      Message *m = 0;
      int r = read_message(&m, auth_handler.get());

      pipe_lock.Lock();
      
      if (!m) {
	if (r < 0)
	  fault(true);
	continue;
      }

      if (state == STATE_CLOSED ||
	  state == STATE_CONNECTING) {
	msgr->dispatch_throttle_release(m->get_dispatch_throttle_size());
	m->put();
	continue;
      }

      // check received seq#.  if it is old, drop the message.  
      // note that incoming messages may skip ahead.  this is convenient for the client
      // side queueing because messages can't be renumbered, but the (kernel) client will
      // occasionally pull a message out of the sent queue to send elsewhere.  in that case
      // it doesn't matter if we "got" it or not.
      if (m->get_seq() <= in_seq) {
	ldout(msgr->cct,0) << "reader got old message "
		<< m->get_seq() << " <= " << in_seq << " " << m << " " << *m
		<< ", discarding" << dendl;
	msgr->dispatch_throttle_release(m->get_dispatch_throttle_size());
	m->put();
	if (connection_state->has_feature(CEPH_FEATURE_RECONNECT_SEQ) &&
	    msgr->cct->_conf->ms_die_on_old_message)
	  assert(0 == "old msgs despite reconnect_seq feature");
	continue;
      }
      if (m->get_seq() > in_seq + 1) {
	ldout(msgr->cct,0) << "reader missed message?  skipped from seq "
			   << in_seq << " to " << m->get_seq() << dendl;
	if (msgr->cct->_conf->ms_die_on_skipped_message)
	  assert(0 == "skipped incoming seq");
      }

      m->set_connection(connection_state.get());

      // note last received message.
      in_seq = m->get_seq();

      cond.Signal();  // wake up writer, to ack this
      
      ldout(msgr->cct,10) << "reader got message "
	       << m->get_seq() << " " << m << " " << *m
	       << dendl;
      in_q->fast_preprocess(m);

      if (delay_thread) {
        utime_t release;
        if (rand() % 10000 < msgr->cct->_conf->ms_inject_delay_probability * 10000.0) {
          release = m->get_recv_stamp();
          release += msgr->cct->_conf->ms_inject_delay_max * (double)(rand() % 10000) / 10000.0;
          lsubdout(msgr->cct, ms, 1) << "queue_received will delay until " << release << " on " << m << " " << *m << dendl;
        }
        delay_thread->queue(release, m);
      } else {
        if (in_q->can_fast_dispatch(m)) {
	  reader_dispatching = true;
          pipe_lock.Unlock();
          in_q->fast_dispatch(m);
          pipe_lock.Lock();
	  reader_dispatching = false;
	  if (state == STATE_CLOSED ||
	      notify_on_dispatch_done) { // there might be somebody waiting
	    notify_on_dispatch_done = false;
	    cond.Signal();
	  }
        } else {
          in_q->enqueue(m, m->get_priority(), conn_id);
        }
      }
    }
    
    else if (tag == CEPH_MSGR_TAG_CLOSE) {
      ldout(msgr->cct,20) << "reader got CLOSE" << dendl;
      pipe_lock.Lock();
      if (state == STATE_CLOSING) {
	state = STATE_CLOSED;
	state_closed.set(1);
      } else {
	state = STATE_CLOSING;
      }
      cond.Signal();
      break;
    }
    else {
      ldout(msgr->cct,0) << "reader bad tag " << (int)tag << dendl;
      pipe_lock.Lock();
      fault(true);
    }
  }

 
  // reap?
  reader_running = false;
  reader_needs_join = true;
  unlock_maybe_reap();
  ldout(msgr->cct,10) << "reader done" << dendl;
}

/* write msgs to socket.
 * also, client.
 */
void Pipe::writer()
{
  pipe_lock.Lock();
  while (state != STATE_CLOSED) {// && state != STATE_WAIT) {
    ldout(msgr->cct,10) << "writer: state = " << get_state_name()
			<< " policy.server=" << policy.server << dendl;

    // standby?
    if (is_queued() && state == STATE_STANDBY && !policy.server)
      state = STATE_CONNECTING;

    // connect?
    if (state == STATE_CONNECTING) {
      assert(!policy.server);
      connect();
      continue;
    }
    
    if (state == STATE_CLOSING) {
      // write close tag
      ldout(msgr->cct,20) << "writer writing CLOSE tag" << dendl;
      char tag = CEPH_MSGR_TAG_CLOSE;
      state = STATE_CLOSED;
      state_closed.set(1);
      pipe_lock.Unlock();
      if (sd) {
	// we can ignore return value, actually; we don't care if this succeeds.
	int r = ::write(sd, &tag, 1);
	(void)r;
      }
      pipe_lock.Lock();
      continue;
    }

    if (state != STATE_CONNECTING && state != STATE_WAIT && state != STATE_STANDBY &&
	(is_queued() || in_seq > in_seq_acked)) {

      // keepalive?
      if (send_keepalive) {
	int rc;
	if (connection_state->has_feature(CEPH_FEATURE_MSGR_KEEPALIVE2)) {
	  pipe_lock.Unlock();
	  rc = write_keepalive2(CEPH_MSGR_TAG_KEEPALIVE2,
				ceph_clock_now(msgr->cct));
	} else {
	  pipe_lock.Unlock();
	  rc = write_keepalive();
	}
	pipe_lock.Lock();
	if (rc < 0) {
	  ldout(msgr->cct,2) << "writer couldn't write keepalive[2], "
			     << cpp_strerror(errno) << dendl;
	  fault();
 	  continue;
	}
	send_keepalive = false;
      }
      if (send_keepalive_ack) {
	utime_t t = keepalive_ack_stamp;
	pipe_lock.Unlock();
	int rc = write_keepalive2(CEPH_MSGR_TAG_KEEPALIVE2_ACK, t);
	pipe_lock.Lock();
	if (rc < 0) {
	  ldout(msgr->cct,2) << "writer couldn't write keepalive_ack, " << cpp_strerror(errno) << dendl;
	  fault();
	  continue;
	}
	send_keepalive_ack = false;
      }

      // send ack?
      if (in_seq > in_seq_acked) {
	uint64_t send_seq = in_seq;
	pipe_lock.Unlock();
	int rc = write_ack(send_seq);
	pipe_lock.Lock();
	if (rc < 0) {
	  ldout(msgr->cct,2) << "writer couldn't write ack, " << cpp_strerror(errno) << dendl;
	  fault();
 	  continue;
	}
	in_seq_acked = send_seq;
      }

      // grab outgoing message
      Message *m = _get_next_outgoing();
      if (m) {
	m->set_seq(++out_seq);
	if (!policy.lossy) {
	  // put on sent list
	  sent.push_back(m); 
	  m->get();
	}

	// associate message with Connection (for benefit of encode_payload)
	m->set_connection(connection_state.get());

	uint64_t features = connection_state->get_features();

	if (m->empty_payload())
	  ldout(msgr->cct,20) << "writer encoding " << m->get_seq() << " features " << features
			      << " " << m << " " << *m << dendl;
	else
	  ldout(msgr->cct,20) << "writer half-reencoding " << m->get_seq() << " features " << features
			      << " " << m << " " << *m << dendl;

	// encode and copy out of *m
	m->encode(features, msgr->crcflags);

	// prepare everything
	const ceph_msg_header& header = m->get_header();
	const ceph_msg_footer& footer = m->get_footer();

	// Now that we have all the crcs calculated, handle the
	// digital signature for the message, if the pipe has session
	// security set up.  Some session security options do not
	// actually calculate and check the signature, but they should
	// handle the calls to sign_message and check_signature.  PLR
	if (session_security.get() == NULL) {
	  ldout(msgr->cct, 20) << "writer no session security" << dendl;
	} else {
	  if (session_security->sign_message(m)) {
	    ldout(msgr->cct, 20) << "writer failed to sign seq # " << header.seq
				 << "): sig = " << footer.sig << dendl;
	  } else {
	    ldout(msgr->cct, 20) << "writer signed seq # " << header.seq
				 << "): sig = " << footer.sig << dendl;
	  }
	}

	bufferlist blist = m->get_payload();
	blist.append(m->get_middle());
	blist.append(m->get_data());

        pipe_lock.Unlock();

        ldout(msgr->cct,20) << "writer sending " << m->get_seq() << " " << m << dendl;
	int rc = write_message(header, footer, blist);

	pipe_lock.Lock();
	if (rc < 0) {
          ldout(msgr->cct,1) << "writer error sending " << m << ", "
		  << cpp_strerror(errno) << dendl;
	  fault();
        }
	m->put();
      }
      continue;
    }
    
    // wait
    ldout(msgr->cct,20) << "writer sleeping" << dendl;
    cond.Wait(pipe_lock);
  }
  
  ldout(msgr->cct,20) << "writer finishing" << dendl;

  // reap?
  writer_running = false;
  unlock_maybe_reap();
  ldout(msgr->cct,10) << "writer done" << dendl;
}

void Pipe::unlock_maybe_reap()
{
  if (!reader_running && !writer_running) {
    shutdown_socket();
    pipe_lock.Unlock();
    if (delay_thread && delay_thread->is_flushing()) {
      delay_thread->wait_for_flush();
    }
    msgr->queue_reap(this);
  } else {
    pipe_lock.Unlock();
  }
}

static void alloc_aligned_buffer(bufferlist& data, unsigned len, unsigned off)
{
  // create a buffer to read into that matches the data alignment
  unsigned left = len;
  if (off & ~CEPH_PAGE_MASK) {
    // head
    unsigned head = 0;
    head = MIN(CEPH_PAGE_SIZE - (off & ~CEPH_PAGE_MASK), left);
    data.push_back(buffer::create(head));
    left -= head;
  }
  unsigned middle = left & CEPH_PAGE_MASK;
  if (middle > 0) {
    data.push_back(buffer::create_page_aligned(middle));
    left -= middle;
  }
  if (left) {
    data.push_back(buffer::create(left));
  }
}

int Pipe::read_message(Message **pm, AuthSessionHandler* auth_handler)
{
  int ret = -1;
  // envelope
  //ldout(msgr->cct,10) << "receiver.read_message from sd " << sd  << dendl;
  
  ceph_msg_header header; 
  ceph_msg_footer footer;
  __u32 header_crc = 0;

  if (connection_state->has_feature(CEPH_FEATURE_NOSRCADDR)) {
    if (tcp_read((char*)&header, sizeof(header)) < 0)
      return -1;
    if (msgr->crcflags & MSG_CRC_HEADER) {
      header_crc = ceph_crc32c(0, (unsigned char *)&header, sizeof(header) - sizeof(header.crc));
    }
  } else {
    ceph_msg_header_old oldheader;
    if (tcp_read((char*)&oldheader, sizeof(oldheader)) < 0)
      return -1;
    // this is fugly
    memcpy(&header, &oldheader, sizeof(header));
    header.src = oldheader.src.name;
    header.reserved = oldheader.reserved;
    if (msgr->crcflags & MSG_CRC_HEADER) {
      header.crc = oldheader.crc;
      header_crc = ceph_crc32c(0, (unsigned char *)&oldheader, sizeof(oldheader) - sizeof(oldheader.crc));
    }
  }

  ldout(msgr->cct,20) << "reader got envelope type=" << header.type
           << " src " << entity_name_t(header.src)
           << " front=" << header.front_len
	   << " data=" << header.data_len
	   << " off " << header.data_off
           << dendl;

  // verify header crc
  if ((msgr->crcflags & MSG_CRC_HEADER) && header_crc != header.crc) {
    ldout(msgr->cct,0) << "reader got bad header crc " << header_crc << " != " << header.crc << dendl;
    return -1;
  }

  bufferlist front, middle, data;
  int front_len, middle_len;
  unsigned data_len, data_off;
  int aborted;
  Message *message;
  utime_t recv_stamp = ceph_clock_now(msgr->cct);

  if (policy.throttler_messages) {
    ldout(msgr->cct,10) << "reader wants " << 1 << " message from policy throttler "
			<< policy.throttler_messages->get_current() << "/"
			<< policy.throttler_messages->get_max() << dendl;
    policy.throttler_messages->get();
  }

  uint64_t message_size = header.front_len + header.middle_len + header.data_len;
  if (message_size) {
    if (policy.throttler_bytes) {
      ldout(msgr->cct,10) << "reader wants " << message_size << " bytes from policy throttler "
	       << policy.throttler_bytes->get_current() << "/"
	       << policy.throttler_bytes->get_max() << dendl;
      policy.throttler_bytes->get(message_size);
    }

    // throttle total bytes waiting for dispatch.  do this _after_ the
    // policy throttle, as this one does not deadlock (unless dispatch
    // blocks indefinitely, which it shouldn't).  in contrast, the
    // policy throttle carries for the lifetime of the message.
    ldout(msgr->cct,10) << "reader wants " << message_size << " from dispatch throttler "
	     << msgr->dispatch_throttler.get_current() << "/"
	     << msgr->dispatch_throttler.get_max() << dendl;
    msgr->dispatch_throttler.get(message_size);
  }

  utime_t throttle_stamp = ceph_clock_now(msgr->cct);

  // read front
  front_len = header.front_len;
  if (front_len) {
    bufferptr bp = buffer::create(front_len);
    if (tcp_read(bp.c_str(), front_len) < 0)
      goto out_dethrottle;
    front.push_back(std::move(bp));
    ldout(msgr->cct,20) << "reader got front " << front.length() << dendl;
  }

  // read middle
  middle_len = header.middle_len;
  if (middle_len) {
    bufferptr bp = buffer::create(middle_len);
    if (tcp_read(bp.c_str(), middle_len) < 0)
      goto out_dethrottle;
    middle.push_back(std::move(bp));
    ldout(msgr->cct,20) << "reader got middle " << middle.length() << dendl;
  }


  // read data
  data_len = le32_to_cpu(header.data_len);
  data_off = le32_to_cpu(header.data_off);
  if (data_len) {
    unsigned offset = 0;
    unsigned left = data_len;

    bufferlist newbuf, rxbuf;
    bufferlist::iterator blp;
    int rxbuf_version = 0;
	
    while (left > 0) {
      // wait for data
      if (tcp_read_wait() < 0)
	goto out_dethrottle;

      // get a buffer
      connection_state->lock.Lock();
      map<ceph_tid_t,pair<bufferlist,int> >::iterator p = connection_state->rx_buffers.find(header.tid);
      if (p != connection_state->rx_buffers.end()) {
	if (rxbuf.length() == 0 || p->second.second != rxbuf_version) {
	  ldout(msgr->cct,10) << "reader seleting rx buffer v " << p->second.second
		   << " at offset " << offset
		   << " len " << p->second.first.length() << dendl;
	  rxbuf = p->second.first;
	  rxbuf_version = p->second.second;
	  // make sure it's big enough
	  if (rxbuf.length() < data_len)
	    rxbuf.push_back(buffer::create(data_len - rxbuf.length()));
	  blp = p->second.first.begin();
	  blp.advance(offset);
	}
      } else {
	if (!newbuf.length()) {
	  ldout(msgr->cct,20) << "reader allocating new rx buffer at offset " << offset << dendl;
	  alloc_aligned_buffer(newbuf, data_len, data_off);
	  blp = newbuf.begin();
	  blp.advance(offset);
	}
      }
      bufferptr bp = blp.get_current_ptr();
      int read = MIN(bp.length(), left);
      ldout(msgr->cct,20) << "reader reading nonblocking into " << (void*)bp.c_str() << " len " << bp.length() << dendl;
      ssize_t got = tcp_read_nonblocking(bp.c_str(), read);
      ldout(msgr->cct,30) << "reader read " << got << " of " << read << dendl;
      connection_state->lock.Unlock();
      if (got < 0)
	goto out_dethrottle;
      if (got > 0) {
	blp.advance(got);
	data.append(bp, 0, got);
	offset += got;
	left -= got;
      } // else we got a signal or something; just loop.
    }
  }

  // footer
  if (connection_state->has_feature(CEPH_FEATURE_MSG_AUTH)) {
    if (tcp_read((char*)&footer, sizeof(footer)) < 0)
      goto out_dethrottle;
  } else {
    ceph_msg_footer_old old_footer;
    if (tcp_read((char*)&old_footer, sizeof(old_footer)) < 0)
      goto out_dethrottle;
    footer.front_crc = old_footer.front_crc;
    footer.middle_crc = old_footer.middle_crc;
    footer.data_crc = old_footer.data_crc;
    footer.sig = 0;
    footer.flags = old_footer.flags;
  }
  
  aborted = (footer.flags & CEPH_MSG_FOOTER_COMPLETE) == 0;
  ldout(msgr->cct,10) << "aborted = " << aborted << dendl;
  if (aborted) {
    ldout(msgr->cct,0) << "reader got " << front.length() << " + " << middle.length() << " + " << data.length()
	    << " byte message.. ABORTED" << dendl;
    ret = 0;
    goto out_dethrottle;
  }

  ldout(msgr->cct,20) << "reader got " << front.length() << " + " << middle.length() << " + " << data.length()
	   << " byte message" << dendl;
  message = decode_message(msgr->cct, msgr->crcflags, header, footer, front, middle, data);
  if (!message) {
    ret = -EINVAL;
    goto out_dethrottle;
  }

  //
  //  Check the signature if one should be present.  A zero return indicates success. PLR
  //

  if (auth_handler == NULL) {
    ldout(msgr->cct, 10) << "No session security set" << dendl;
  } else {
    if (auth_handler->check_message_signature(message)) {
      ldout(msgr->cct, 0) << "Signature check failed" << dendl;
      message->put();
      ret = -EINVAL;
      goto out_dethrottle;
    } 
  }

  message->set_byte_throttler(policy.throttler_bytes);
  message->set_message_throttler(policy.throttler_messages);

  // store reservation size in message, so we don't get confused
  // by messages entering the dispatch queue through other paths.
  message->set_dispatch_throttle_size(message_size);

  message->set_recv_stamp(recv_stamp);
  message->set_throttle_stamp(throttle_stamp);
  message->set_recv_complete_stamp(ceph_clock_now(msgr->cct));

  *pm = message;
  return 0;

 out_dethrottle:
  // release bytes reserved from the throttlers on failure
  if (policy.throttler_messages) {
    ldout(msgr->cct,10) << "reader releasing " << 1 << " message to policy throttler "
			<< policy.throttler_messages->get_current() << "/"
			<< policy.throttler_messages->get_max() << dendl;
    policy.throttler_messages->put();
  }
  if (message_size) {
    if (policy.throttler_bytes) {
      ldout(msgr->cct,10) << "reader releasing " << message_size << " bytes to policy throttler "
			  << policy.throttler_bytes->get_current() << "/"
			  << policy.throttler_bytes->get_max() << dendl;
      policy.throttler_bytes->put(message_size);
    }

    msgr->dispatch_throttle_release(message_size);
  }
  return ret;
}

/* 
 SIGPIPE suppression - for platforms without SO_NOSIGPIPE or MSG_NOSIGNAL
  http://krokisplace.blogspot.in/2010/02/suppressing-sigpipe-in-library.html 
  http://www.microhowto.info/howto/ignore_sigpipe_without_affecting_other_threads_in_a_process.html 
*/
void Pipe::suppress_sigpipe()
{
#if !defined(MSG_NOSIGNAL) && !defined(SO_NOSIGPIPE)
  /*
    We want to ignore possible SIGPIPE that we can generate on write.
    SIGPIPE is delivered *synchronously* and *only* to the thread
    doing the write.  So if it is reported as already pending (which
    means the thread blocks it), then we do nothing: if we generate
    SIGPIPE, it will be merged with the pending one (there's no
    queuing), and that suits us well.  If it is not pending, we block
    it in this thread (and we avoid changing signal action, because it
    is per-process).
  */
  sigset_t pending;
  sigemptyset(&pending);
  sigpending(&pending);
  sigpipe_pending = sigismember(&pending, SIGPIPE);
  if (!sigpipe_pending) {
    sigset_t blocked;
    sigemptyset(&blocked);
    pthread_sigmask(SIG_BLOCK, &sigpipe_mask, &blocked);

    /* Maybe is was blocked already?  */
    sigpipe_unblock = ! sigismember(&blocked, SIGPIPE);
  }
#endif  /* !defined(MSG_NOSIGNAL) && !defined(SO_NOSIGPIPE) */
}


void Pipe::restore_sigpipe()
{
#if !defined(MSG_NOSIGNAL) && !defined(SO_NOSIGPIPE)
  /*
    If SIGPIPE was pending already we do nothing.  Otherwise, if it
    become pending (i.e., we generated it), then we sigwait() it (thus
    clearing pending status).  Then we unblock SIGPIPE, but only if it
    were us who blocked it.
  */
  if (!sigpipe_pending) {
    sigset_t pending;
    sigemptyset(&pending);
    sigpending(&pending);
    if (sigismember(&pending, SIGPIPE)) {
      /*
        Protect ourselves from a situation when SIGPIPE was sent
        by the user to the whole process, and was delivered to
        other thread before we had a chance to wait for it.
      */
      static const struct timespec nowait = { 0, 0 };
      TEMP_FAILURE_RETRY(sigtimedwait(&sigpipe_mask, NULL, &nowait));
    }

    if (sigpipe_unblock)
      pthread_sigmask(SIG_UNBLOCK, &sigpipe_mask, NULL);
  }
#endif  /* !defined(MSG_NOSIGNAL) && !defined(SO_NOSIGPIPE) */
}


int Pipe::do_sendmsg(struct msghdr *msg, unsigned len, bool more)
{
  suppress_sigpipe();
  while (len > 0) {
    if (0) { // sanity
      unsigned l = 0;
      for (unsigned i=0; i<msg->msg_iovlen; i++)
	l += msg->msg_iov[i].iov_len;
      assert(l == len);
    }

    int r;
#if defined(MSG_NOSIGNAL)
    r = ::sendmsg(sd, msg, MSG_NOSIGNAL | (more ? MSG_MORE : 0));
#else
    r = ::sendmsg(sd, msg, (more ? MSG_MORE : 0));
#endif
    if (r == 0) 
      ldout(msgr->cct,10) << "do_sendmsg hmm do_sendmsg got r==0!" << dendl;
    if (r < 0) {
      r = -errno; 
      ldout(msgr->cct,1) << "do_sendmsg error " << cpp_strerror(r) << dendl;
      restore_sigpipe();
      return r;
    }
    if (state == STATE_CLOSED) {
      ldout(msgr->cct,10) << "do_sendmsg oh look, state == CLOSED, giving up" << dendl;
      restore_sigpipe();
      return -EINTR; // close enough
    }

    len -= r;
    if (len == 0) break;
    
    // hrmph.  trim r bytes off the front of our message.
    ldout(msgr->cct,20) << "do_sendmsg short write did " << r << ", still have " << len << dendl;
    while (r > 0) {
      if (msg->msg_iov[0].iov_len <= (size_t)r) {
	// lose this whole item
	//ldout(msgr->cct,30) << "skipping " << msg->msg_iov[0].iov_len << ", " << (msg->msg_iovlen-1) << " v, " << r << " left" << dendl;
	r -= msg->msg_iov[0].iov_len;
	msg->msg_iov++;
	msg->msg_iovlen--;
      } else {
	// partial!
	//ldout(msgr->cct,30) << "adjusting " << msg->msg_iov[0].iov_len << ", " << msg->msg_iovlen << " v, " << r << " left" << dendl;
	msg->msg_iov[0].iov_base = (char *)msg->msg_iov[0].iov_base + r;
	msg->msg_iov[0].iov_len -= r;
	break;
      }
    }
  }
  restore_sigpipe();
  return 0;
}


int Pipe::write_ack(uint64_t seq)
{
  ldout(msgr->cct,10) << "write_ack " << seq << dendl;

  char c = CEPH_MSGR_TAG_ACK;
  ceph_le64 s;
  s = seq;

  struct msghdr msg;
  memset(&msg, 0, sizeof(msg));
  struct iovec msgvec[2];
  msgvec[0].iov_base = &c;
  msgvec[0].iov_len = 1;
  msgvec[1].iov_base = &s;
  msgvec[1].iov_len = sizeof(s);
  msg.msg_iov = msgvec;
  msg.msg_iovlen = 2;
  
  if (do_sendmsg(&msg, 1 + sizeof(s), true) < 0)
    return -1;	
  return 0;
}

int Pipe::write_keepalive()
{
  ldout(msgr->cct,10) << "write_keepalive" << dendl;

  char c = CEPH_MSGR_TAG_KEEPALIVE;

  struct msghdr msg;
  memset(&msg, 0, sizeof(msg));
  struct iovec msgvec[2];
  msgvec[0].iov_base = &c;
  msgvec[0].iov_len = 1;
  msg.msg_iov = msgvec;
  msg.msg_iovlen = 1;
  
  if (do_sendmsg(&msg, 1) < 0)
    return -1;	
  return 0;
}

int Pipe::write_keepalive2(char tag, const utime_t& t)
{
  ldout(msgr->cct,10) << "write_keepalive2 " << (int)tag << " " << t << dendl;
  struct ceph_timespec ts;
  t.encode_timeval(&ts);
  struct msghdr msg;
  memset(&msg, 0, sizeof(msg));
  struct iovec msgvec[2];
  msgvec[0].iov_base = &tag;
  msgvec[0].iov_len = 1;
  msgvec[1].iov_base = &ts;
  msgvec[1].iov_len = sizeof(ts);
  msg.msg_iov = msgvec;
  msg.msg_iovlen = 2;

  if (do_sendmsg(&msg, 1 + sizeof(ts)) < 0)
    return -1;
  return 0;
}


int Pipe::write_message(const ceph_msg_header& header, const ceph_msg_footer& footer, bufferlist& blist)
{
  int ret;

  // set up msghdr and iovecs
  struct msghdr msg;
  memset(&msg, 0, sizeof(msg));
  msg.msg_iov = msgvec;
  int msglen = 0;
  
  // send tag
  char tag = CEPH_MSGR_TAG_MSG;
  msgvec[msg.msg_iovlen].iov_base = &tag;
  msgvec[msg.msg_iovlen].iov_len = 1;
  msglen++;
  msg.msg_iovlen++;

  // send envelope
  ceph_msg_header_old oldheader;
  if (connection_state->has_feature(CEPH_FEATURE_NOSRCADDR)) {
    msgvec[msg.msg_iovlen].iov_base = (char*)&header;
    msgvec[msg.msg_iovlen].iov_len = sizeof(header);
    msglen += sizeof(header);
    msg.msg_iovlen++;
  } else {
    memcpy(&oldheader, &header, sizeof(header));
    oldheader.src.name = header.src;
    oldheader.src.addr = connection_state->get_peer_addr();
    oldheader.orig_src = oldheader.src;
    oldheader.reserved = header.reserved;
    if (msgr->crcflags & MSG_CRC_HEADER) {
	oldheader.crc = ceph_crc32c(0, (unsigned char*)&oldheader,
				    sizeof(oldheader) - sizeof(oldheader.crc));
    } else {
	oldheader.crc = 0;
    }
    msgvec[msg.msg_iovlen].iov_base = (char*)&oldheader;
    msgvec[msg.msg_iovlen].iov_len = sizeof(oldheader);
    msglen += sizeof(oldheader);
    msg.msg_iovlen++;
  }

  // payload (front+data)
  list<bufferptr>::const_iterator pb = blist.buffers().begin();
  unsigned b_off = 0;  // carry-over buffer offset, if any
  unsigned bl_pos = 0; // blist pos
  unsigned left = blist.length();

  while (left > 0) {
    unsigned donow = MIN(left, pb->length()-b_off);
    if (donow == 0) {
      ldout(msgr->cct,0) << "donow = " << donow << " left " << left << " pb->length " << pb->length()
                         << " b_off " << b_off << dendl;
    }
    assert(donow > 0);
    ldout(msgr->cct,30) << " bl_pos " << bl_pos << " b_off " << b_off
	     << " leftinchunk " << left
	     << " buffer len " << pb->length()
	     << " writing " << donow 
	     << dendl;
    
    if (msg.msg_iovlen >= SM_IOV_MAX-2) {
      if (do_sendmsg(&msg, msglen, true))
	goto fail;
      
      // and restart the iov
      msg.msg_iov = msgvec;
      msg.msg_iovlen = 0;
      msglen = 0;
    }
    
    msgvec[msg.msg_iovlen].iov_base = (void*)(pb->c_str()+b_off);
    msgvec[msg.msg_iovlen].iov_len = donow;
    msglen += donow;
    msg.msg_iovlen++;
    
    assert(left >= donow);
    left -= donow;
    b_off += donow;
    bl_pos += donow;
    if (left == 0)
      break;
    while (b_off == pb->length()) {
      ++pb;
      b_off = 0;
    }
  }
  assert(left == 0);

  // send footer; if receiver doesn't support signatures, use the old footer format

  ceph_msg_footer_old old_footer;
  if (connection_state->has_feature(CEPH_FEATURE_MSG_AUTH)) {
    msgvec[msg.msg_iovlen].iov_base = (void*)&footer;
    msgvec[msg.msg_iovlen].iov_len = sizeof(footer);
    msglen += sizeof(footer);
    msg.msg_iovlen++;
  } else {
    if (msgr->crcflags & MSG_CRC_HEADER) {
      old_footer.front_crc = footer.front_crc;
      old_footer.middle_crc = footer.middle_crc;
    } else {
	old_footer.front_crc = old_footer.middle_crc = 0;
    }
    old_footer.data_crc = msgr->crcflags & MSG_CRC_DATA ? footer.data_crc : 0;
    old_footer.flags = footer.flags;   
    msgvec[msg.msg_iovlen].iov_base = (char*)&old_footer;
    msgvec[msg.msg_iovlen].iov_len = sizeof(old_footer);
    msglen += sizeof(old_footer);
    msg.msg_iovlen++;
  }

  // send
  if (do_sendmsg(&msg, msglen))
    goto fail;

  ret = 0;

 out:
  return ret;

 fail:
  ret = -1;
  goto out;
}


int Pipe::tcp_read(char *buf, unsigned len)
{
  if (sd < 0)
    return -EINVAL;

  while (len > 0) {

    if (msgr->cct->_conf->ms_inject_socket_failures && sd >= 0) {
      if (rand() % msgr->cct->_conf->ms_inject_socket_failures == 0) {
	ldout(msgr->cct, 0) << "injecting socket failure" << dendl;
	::shutdown(sd, SHUT_RDWR);
      }
    }

    if (tcp_read_wait() < 0)
      return -1;

    ssize_t got = tcp_read_nonblocking(buf, len);

    if (got < 0)
      return -1;

    len -= got;
    buf += got;
    //lgeneric_dout(cct, DBL) << "tcp_read got " << got << ", " << len << " left" << dendl;
  }
  return 0;
}

int Pipe::tcp_read_wait()
{
  if (sd < 0)
    return -EINVAL;
  struct pollfd pfd;
  short evmask;
  pfd.fd = sd;
  pfd.events = POLLIN;
#if defined(__linux__)
  pfd.events |= POLLRDHUP;
#endif

  if (has_pending_data())
    return 0;

  int r = poll(&pfd, 1, msgr->timeout);
  if (r < 0)
    return -errno;
  if (r == 0)
    return -EAGAIN;

  evmask = POLLERR | POLLHUP | POLLNVAL;
#if defined(__linux__)
  evmask |= POLLRDHUP;
#endif
  if (pfd.revents & evmask)
    return -1;

  if (!(pfd.revents & POLLIN))
    return -1;

  return 0;
}

ssize_t Pipe::do_recv(char *buf, size_t len, int flags)
{
again:
  ssize_t got = ::recv( sd, buf, len, flags );
  if (got < 0) {
    if (errno == EAGAIN || errno == EINTR) {
      goto again;
    }
    ldout(msgr->cct, 10) << __func__ << " socket " << sd << " returned "
		     << got << " " << cpp_strerror(errno) << dendl;
    return -1;
  }
  if (got == 0) {
    return -1;
  }
  return got;
}

ssize_t Pipe::buffered_recv(char *buf, size_t len, int flags)
{
  size_t left = len;
  ssize_t total_recv = 0;
  if (recv_len > recv_ofs) {
    int to_read = MIN(recv_len - recv_ofs, left);
    memcpy(buf, &recv_buf[recv_ofs], to_read);
    recv_ofs += to_read;
    left -= to_read;
    if (left == 0) {
      return to_read;
    }
    buf += to_read;
    total_recv += to_read;
  }

  /* nothing left in the prefetch buffer */

  if (len > (size_t)recv_max_prefetch) {
    /* this was a large read, we don't prefetch for these */
    ssize_t ret = do_recv(buf, left, flags );
    if (ret < 0) {
      if (total_recv > 0)
        return total_recv;
      return ret;
    }
    total_recv += ret;
    return total_recv;
  }


  ssize_t got = do_recv(recv_buf, recv_max_prefetch, flags);
  if (got <= 0) {
    if (total_recv > 0)
      return total_recv;

    return got;
  }

  recv_len = (size_t)got;
  got = MIN(left, (size_t)got);
  memcpy(buf, recv_buf, got);
  recv_ofs = got;
  total_recv += got;
  return total_recv;
}

ssize_t Pipe::tcp_read_nonblocking(char *buf, unsigned len)
{
  ssize_t got = buffered_recv(buf, len, MSG_DONTWAIT );
  if (got < 0) {
    ldout(msgr->cct, 10) << __func__ << " socket " << sd << " returned "
		         << got << " " << cpp_strerror(errno) << dendl;
    return -1;
  }
  if (got == 0) {
    /* poll() said there was data, but we didn't read any - peer
     * sent a FIN.  Maybe POLLRDHUP signals this, but this is
     * standard socket behavior as documented by Stevens.
     */
    return -1;
  }
  return got;
}

int Pipe::tcp_write(const char *buf, unsigned len)
{
  if (sd < 0)
    return -1;
  struct pollfd pfd;
  pfd.fd = sd;
  pfd.events = POLLOUT | POLLHUP | POLLNVAL | POLLERR;
#if defined(__linux__)
  pfd.events |= POLLRDHUP;
#endif

  if (msgr->cct->_conf->ms_inject_socket_failures && sd >= 0) {
    if (rand() % msgr->cct->_conf->ms_inject_socket_failures == 0) {
      ldout(msgr->cct, 0) << "injecting socket failure" << dendl;
      ::shutdown(sd, SHUT_RDWR);
    }
  }

  if (poll(&pfd, 1, -1) < 0)
    return -1;

  if (!(pfd.revents & POLLOUT))
    return -1;

  //lgeneric_dout(cct, DBL) << "tcp_write writing " << len << dendl;
  assert(len > 0);
  suppress_sigpipe();

  while (len > 0) {
    int did;
#if defined(MSG_NOSIGNAL)
    did = ::send( sd, buf, len, MSG_NOSIGNAL );
#else
    did = ::send( sd, buf, len, 0);
#endif
    if (did < 0) {
      //lgeneric_dout(cct, 1) << "tcp_write error did = " << did << " " << cpp_strerror(errno) << dendl;
      //lgeneric_derr(cct, 1) << "tcp_write error did = " << did << " " << cpp_strerror(errno) << dendl;
      return did;
    }
    len -= did;
    buf += did;
    //lgeneric_dout(cct, DBL) << "tcp_write did " << did << ", " << len << " left" << dendl;
  }
  restore_sigpipe();

  return 0;
}<|MERGE_RESOLUTION|>--- conflicted
+++ resolved
@@ -860,25 +860,15 @@
 
     if (peer_addr.get_family() == AF_INET) {
       r = ::setsockopt(sd, IPPROTO_IP, IP_TOS, &iptos, sizeof(iptos));
-<<<<<<< HEAD
-      r = -errno;
-      if (r < 0) {
-=======
       if (r < 0) {
 	r = -errno;
->>>>>>> 59bd6711
         ldout(msgr->cct,0) << "couldn't set IP_TOS to " << iptos
                            << ": " << cpp_strerror(r) << dendl;
       }
     } else if (peer_addr.get_family() == AF_INET6) {
       r = ::setsockopt(sd, IPPROTO_IPV6, IPV6_TCLASS, &iptos, sizeof(iptos));
-<<<<<<< HEAD
-      r = -errno;
-      if (r < 0) {
-=======
       if (r < 0) {
 	r = -errno;
->>>>>>> 59bd6711
         ldout(msgr->cct,0) << "couldn't set IPV6_TCLASS to " << iptos
                            << ": " << cpp_strerror(r) << dendl;
       }
