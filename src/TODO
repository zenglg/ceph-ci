--- conflicted
+++ resolved
@@ -1,8 +1,5 @@
-<<<<<<< HEAD
-=======
 v0.3
 
->>>>>>> dccae6d2
 v0.4
 - ENOSPC
 - finish client failure recovery (reconnect after long eviction; and slow delayed reconnect)
