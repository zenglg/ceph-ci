// -*- mode:C++; tab-width:8; c-basic-offset:2; indent-tabs-mode:t -*-
// vim: ts=8 sw=2 smarttab
/*
 * Ceph - scalable distributed file system
 *
 * Copyright (C) 2014 John Spray <john.spray@inktank.com>
 *
 * This is free software; you can redistribute it and/or
 * modify it under the terms of the GNU Lesser General Public
 * License version 2.1, as published by the Free Software
 * Foundation.  See file COPYING.
 */

// Include this first to get python headers earlier
#include "PyState.h"

#include <boost/tokenizer.hpp>
#include "common/errno.h"
#include "include/stringify.h"

#include "PyFormatter.h"

#include "osd/OSDMap.h"
#include "mon/MonMap.h"

#include "mgr/MgrContext.h"

#include "PyModules.h"

#define dout_context g_ceph_context
#define dout_subsys ceph_subsys_mgr
#undef dout_prefix
#define dout_prefix *_dout << "mgr " << __func__ << " "

PyModules::PyModules(DaemonStateIndex &ds, ClusterState &cs, MonClient &mc,
		     Finisher &f)
  : daemon_state(ds), cluster_state(cs), monc(mc), finisher(f)
{}

// we can not have the default destructor in header, because ServeThread is
// still an "incomplete" type. so we need to define the destructor here.
PyModules::~PyModules() = default;

void PyModules::dump_server(const std::string &hostname,
                      const DaemonStateCollection &dmc,
                      Formatter *f)
{
  f->dump_string("hostname", hostname);
  f->open_array_section("services");
  std::string ceph_version;

  for (const auto &i : dmc) {
    const auto &key = i.first;
    const std::string str_type = ceph_entity_type_name(key.first);
    const std::string &svc_name = key.second;

    // TODO: pick the highest version, and make sure that
    // somewhere else (during health reporting?) we are
    // indicating to the user if we see mixed versions
    auto ver_iter = i.second->metadata.find("ceph_version");
    if (ver_iter != i.second->metadata.end()) {
      ceph_version = i.second->metadata.at("ceph_version");
    }

    f->open_object_section("service");
    f->dump_string("type", str_type);
    f->dump_string("id", svc_name);
    f->close_section();
  }
  f->close_section();

  f->dump_string("ceph_version", ceph_version);
}



PyObject *PyModules::get_server_python(const std::string &hostname)
{
  PyThreadState *tstate = PyEval_SaveThread();
  Mutex::Locker l(lock);
  PyEval_RestoreThread(tstate);
  dout(10) << " (" << hostname << ")" << dendl;

  auto dmc = daemon_state.get_by_server(hostname);

  PyFormatter f;
  dump_server(hostname, dmc, &f);
  return f.get();
}


PyObject *PyModules::list_servers_python()
{
  PyThreadState *tstate = PyEval_SaveThread();
  Mutex::Locker l(lock);
  PyEval_RestoreThread(tstate);
  dout(10) << " >" << dendl;

  PyFormatter f(false, true);
  const auto &all = daemon_state.get_all_servers();
  for (const auto &i : all) {
    const auto &hostname = i.first;

    f.open_object_section("server");
    dump_server(hostname, i.second, &f);
    f.close_section();
  }

  return f.get();
}

PyObject *PyModules::get_metadata_python(std::string const &handle,
    entity_type_t svc_type, const std::string &svc_id)
{
  auto metadata = daemon_state.get(DaemonKey(svc_type, svc_id));
  PyFormatter f;
  f.dump_string("hostname", metadata->hostname);
  for (const auto &i : metadata->metadata) {
    f.dump_string(i.first.c_str(), i.second);
  }

  return f.get();
}


PyObject *PyModules::get_python(const std::string &what)
{
  PyThreadState *tstate = PyEval_SaveThread();
  Mutex::Locker l(lock);
  PyEval_RestoreThread(tstate);

  if (what == "fs_map") {
    PyFormatter f;
    cluster_state.with_fsmap([&f](const FSMap &fsmap) {
      fsmap.dump(&f);
    });
    return f.get();
  } else if (what == "osdmap_crush_map_text") {
    bufferlist rdata;
    cluster_state.with_osdmap([&rdata](const OSDMap &osd_map){
	osd_map.crush->encode(rdata, CEPH_FEATURES_SUPPORTED_DEFAULT);
    });
    std::string crush_text = rdata.to_str();
    return PyString_FromString(crush_text.c_str());
  } else if (what.substr(0, 7) == "osd_map") {
    PyFormatter f;
    cluster_state.with_osdmap([&f, &what](const OSDMap &osd_map){
      if (what == "osd_map") {
        osd_map.dump(&f);
      } else if (what == "osd_map_tree") {
        osd_map.print_tree(&f, nullptr);
      } else if (what == "osd_map_crush") {
        osd_map.crush->dump(&f);
      }
    });
    return f.get();
  } else if (what == "config") {
    PyFormatter f;
    g_conf->show_config(&f);
    return f.get();
  } else if (what == "mon_map") {
    PyFormatter f;
    cluster_state.with_monmap(
      [&f](const MonMap &monmap) {
        monmap.dump(&f);
      }
    );
    return f.get();
  } else if (what == "osd_metadata") {
    PyFormatter f;
    auto dmc = daemon_state.get_by_type(CEPH_ENTITY_TYPE_OSD);
    for (const auto &i : dmc) {
      f.open_object_section(i.first.second.c_str());
      f.dump_string("hostname", i.second->hostname);
      for (const auto &j : i.second->metadata) {
        f.dump_string(j.first.c_str(), j.second);
      }
      f.close_section();
    }
    return f.get();
  } else if (what == "pg_summary") {
    PyFormatter f;
    cluster_state.with_pgmap(
        [&f](const PGMap &pg_map) {
          std::map<std::string, std::map<std::string, uint32_t> > osds;
          std::map<std::string, std::map<std::string, uint32_t> > pools;
          std::map<std::string, uint32_t> all;
          for (const auto &i : pg_map.pg_stat) {
            const auto pool = i.first.m_pool;
            const std::string state = pg_state_string(i.second.state);
            // Insert to per-pool map
            pools[stringify(pool)][state]++;
            for (const auto &osd_id : i.second.acting) {
              osds[stringify(osd_id)][state]++;
            }
            all[state]++;
          }
          f.open_object_section("by_osd");
          for (const auto &i : osds) {
            f.open_object_section(i.first.c_str());
            for (const auto &j : i.second) {
              f.dump_int(j.first.c_str(), j.second);
            }
            f.close_section();
          }
          f.close_section();
          f.open_object_section("by_pool");
          for (const auto &i : pools) {
            f.open_object_section(i.first.c_str());
            for (const auto &j : i.second) {
              f.dump_int(j.first.c_str(), j.second);
            }
            f.close_section();
          }
          f.close_section();
          f.open_object_section("all");
          for (const auto &i : all) {
            f.dump_int(i.first.c_str(), i.second);
          }
          f.close_section();
        }
    );
    return f.get();

  } else if (what == "df") {
    PyFormatter f;

    cluster_state.with_osdmap([this, &f](const OSDMap &osd_map){
      cluster_state.with_pgmap(
          [&osd_map, &f](const PGMap &pg_map) {
        pg_map.dump_fs_stats(nullptr, &f, true);
        pg_map.dump_pool_stats(osd_map, nullptr, &f, true);
      });
    });
    return f.get();
  } else if (what == "osd_stats") {
    PyFormatter f;
    cluster_state.with_pgmap(
        [&f](const PGMap &pg_map) {
      pg_map.dump_osd_stats(&f);
    });
    return f.get();
  } else if (what == "health" || what == "mon_status") {
    PyFormatter f;
    bufferlist json;
    if (what == "health") {
      json = cluster_state.get_health();
    } else if (what == "mon_status") {
      json = cluster_state.get_mon_status();
    } else {
      assert(false);
    }
    f.dump_string("json", json.to_str());
    return f.get();
  } else {
    derr << "Python module requested unknown data '" << what << "'" << dendl;
    Py_RETURN_NONE;
  }
}

//XXX courtesy of http://stackoverflow.com/questions/1418015/how-to-get-python-exception-text
#include <boost/python.hpp>
// decode a Python exception into a string
std::string handle_pyerror()
{
    using namespace boost::python;
    using namespace boost;

    PyObject *exc,*val,*tb;
    object formatted_list, formatted;
    PyErr_Fetch(&exc,&val,&tb);
    handle<> hexc(exc),hval(allow_null(val)),htb(allow_null(tb)); 
    object traceback(import("traceback"));
    if (!tb) {
        object format_exception_only(traceback.attr("format_exception_only"));
        formatted_list = format_exception_only(hexc,hval);
    } else {
        object format_exception(traceback.attr("format_exception"));
        formatted_list = format_exception(hexc,hval,htb);
    }
    formatted = str("\n").join(formatted_list);
    return extract<std::string>(formatted);
}


std::string PyModules::get_site_packages()
{
  std::stringstream site_packages;

  // CPython doesn't auto-add site-packages dirs to sys.path for us,
  // but it does provide a module that we can ask for them.
  auto site_module = PyImport_ImportModule("site");
  assert(site_module);

  auto site_packages_fn = PyObject_GetAttrString(site_module, "getsitepackages");
  if (site_packages_fn != nullptr) {
    auto site_packages_list = PyObject_CallObject(site_packages_fn, nullptr);
    assert(site_packages_list);

    auto n = PyList_Size(site_packages_list);
    for (Py_ssize_t i = 0; i < n; ++i) {
      if (i != 0) {
        site_packages << ":";
      }
      site_packages << PyString_AsString(PyList_GetItem(site_packages_list, i));
    }

    Py_DECREF(site_packages_list);
    Py_DECREF(site_packages_fn);
  } else {
    // Fall back to generating our own site-packages paths by imitating
    // what the standard site.py does.  This is annoying but it lets us
    // run inside virtualenvs :-/

    auto site_packages_fn = PyObject_GetAttrString(site_module, "addsitepackages");
    assert(site_packages_fn);

    auto known_paths = PySet_New(nullptr);
    auto pArgs = PyTuple_Pack(1, known_paths);
    PyObject_CallObject(site_packages_fn, pArgs);
    Py_DECREF(pArgs);
    Py_DECREF(known_paths);
    Py_DECREF(site_packages_fn);

    auto sys_module = PyImport_ImportModule("sys");
    assert(sys_module);
    auto sys_path = PyObject_GetAttrString(sys_module, "path");
    assert(sys_path);

    dout(1) << "sys.path:" << dendl;
    auto n = PyList_Size(sys_path);
    bool first = true;
    for (Py_ssize_t i = 0; i < n; ++i) {
      dout(1) << "  " << PyString_AsString(PyList_GetItem(sys_path, i)) << dendl;
      if (first) {
        first = false;
      } else {
        site_packages << ":";
      }
      site_packages << PyString_AsString(PyList_GetItem(sys_path, i));
    }

    Py_DECREF(sys_path);
    Py_DECREF(sys_module);
  }

  Py_DECREF(site_module);

  return site_packages.str();
}


int PyModules::init()
{
  Mutex::Locker locker(lock);

  global_handle = this;

  // Set up global python interpreter
  Py_Initialize();

  // Some python modules do not cope with an unpopulated argv, so lets
  // fake one.  This step also picks up site-packages into sys.path.
  const char *argv[] = {"ceph-mgr"};
  PySys_SetArgv(1, (char**)argv);
  
  // Populate python namespace with callable hooks
  Py_InitModule("ceph_state", CephStateMethods);

  // Configure sys.path to include mgr_module_path
  std::string sys_path = std::string(Py_GetPath()) + ":" + get_site_packages()
                         + ":" + g_conf->mgr_module_path;
  dout(10) << "Computed sys.path '" << sys_path << "'" << dendl;
  PySys_SetPath((char*)(sys_path.c_str()));

  // Let CPython know that we will be calling it back from other
  // threads in future.
  if (! PyEval_ThreadsInitialized()) {
    PyEval_InitThreads();
  }

  // Load python code
  boost::tokenizer<> tok(g_conf->mgr_modules);
  for(const auto& module_name : tok) {
    dout(1) << "Loading python module '" << module_name << "'" << dendl;
    auto mod = std::unique_ptr<MgrPyModule>(new MgrPyModule(module_name));
    int r = mod->load();
    if (r != 0) {
      derr << "Error loading module '" << module_name << "': "
        << cpp_strerror(r) << dendl;
      derr << handle_pyerror() << dendl;
      // Don't drop out here, load the other modules
    } else {
      // Success!
      modules[module_name] = std::move(mod);
    }
  } 

  // Drop the GIL
  PyEval_SaveThread();
  
  return 0;
}

class ServeThread : public Thread
{
  MgrPyModule *mod;

public:
  ServeThread(MgrPyModule *mod_)
    : mod(mod_) {}

  void *entry() override
  {
    PyGILState_STATE gstate;
    gstate = PyGILState_Ensure();

    dout(4) << "Entering thread for " << mod->get_name() << dendl;
    mod->serve();

    PyGILState_Release(gstate);

    return nullptr;
  }
};

void PyModules::start()
{
  Mutex::Locker l(lock);

  dout(1) << "Creating threads for " << modules.size() << " modules" << dendl;
  for (auto& i : modules) {
    auto thread = new ServeThread(i.second.get());
    serve_threads[i.first].reset(thread);
  }

  for (auto &i : serve_threads) {
    std::ostringstream thread_name;
    thread_name << "mgr." << i.first;
    dout(4) << "Starting thread for " << i.first << dendl;
    i.second->create(thread_name.str().c_str());
  }
}

void PyModules::shutdown()
{
  Mutex::Locker locker(lock);

<<<<<<< HEAD
  // Signal modules to drop out of serve() and/or tear down resources
  C_SaferCond shutdown_called;
  C_GatherBuilder gather(g_ceph_context);
  for (auto i : modules) {
    auto module = i.second;
    auto shutdown_cb = gather.new_sub();
    finisher.queue(new FunctionContext([module, shutdown_cb](int r){
=======
  // Signal modules to drop out of serve()
  for (auto& i : modules) {
    auto module = i.second.get();
    finisher.queue(new FunctionContext([module](int r){
>>>>>>> dc7ff92e
      module->shutdown();
      shutdown_cb->complete(0);
    }));
  }

  if (gather.has_subs()) {
    gather.set_finisher(&shutdown_called);
    gather.activate();
  }

  // For modules implementing serve(), finish the threads where we
  // were running that.
  for (auto &i : serve_threads) {
    lock.Unlock();
    i.second->join();
    lock.Lock();
  }
  serve_threads.clear();
<<<<<<< HEAD

  // Wait for the module's shutdown() to complete before
  // we proceed to destroy the module.
  if (!modules.empty()) {
    dout(4) << "waiting for module shutdown calls" << dendl;
    shutdown_called.wait();
  }

  // Free PyModule instances
  dout(4) << "all done, freeing module instances" << dendl;
  for (auto i : modules) {
    delete i.second;
  }

=======
>>>>>>> dc7ff92e
  modules.clear();

  PyGILState_Ensure();
  Py_Finalize();
}

void PyModules::notify_all(const std::string &notify_type,
                     const std::string &notify_id)
{
  Mutex::Locker l(lock);

  dout(10) << __func__ << ": notify_all " << notify_type << dendl;
  for (auto& i : modules) {
    auto module = i.second.get();
    // Send all python calls down a Finisher to avoid blocking
    // C++ code, and avoid any potential lock cycles.
    finisher.queue(new FunctionContext([module, notify_type, notify_id](int r){
      module->notify(notify_type, notify_id);
    }));
  }
}

void PyModules::notify_all(const LogEntry &log_entry)
{
  Mutex::Locker l(lock);

  dout(10) << __func__ << ": notify_all (clog)" << dendl;
  for (auto& i : modules) {
    auto module = i.second.get();
    // Send all python calls down a Finisher to avoid blocking
    // C++ code, and avoid any potential lock cycles.
    //
    // Note intentional use of non-reference lambda binding on
    // log_entry: we take a copy because caller's instance is
    // probably ephemeral.
    finisher.queue(new FunctionContext([module, log_entry](int r){
      module->notify_clog(log_entry);
    }));
  }
}

bool PyModules::get_config(const std::string &handle,
    const std::string &key, std::string *val) const
{
  PyThreadState *tstate = PyEval_SaveThread();
  Mutex::Locker l(lock);
  PyEval_RestoreThread(tstate);

  const std::string global_key = config_prefix + handle + "." + key;

  if (config_cache.count(global_key)) {
    *val = config_cache.at(global_key);
    return true;
  } else {
    return false;
  }
}

void PyModules::set_config(const std::string &handle,
    const std::string &key, const std::string &val)
{
  const std::string global_key = config_prefix + handle + "." + key;

  Command set_cmd;
  {
    PyThreadState *tstate = PyEval_SaveThread();
    Mutex::Locker l(lock);
    PyEval_RestoreThread(tstate);
    config_cache[global_key] = val;

    std::ostringstream cmd_json;

    JSONFormatter jf;
    jf.open_object_section("cmd");
    jf.dump_string("prefix", "config-key put");
    jf.dump_string("key", global_key);
    jf.dump_string("val", val);
    jf.close_section();
    jf.flush(cmd_json);

    set_cmd.run(&monc, cmd_json.str());
  }
  set_cmd.wait();

  // FIXME: is config-key put ever allowed to fail?
  assert(set_cmd.r == 0);
}

std::vector<ModuleCommand> PyModules::get_commands()
{
  Mutex::Locker l(lock);

  std::vector<ModuleCommand> result;
  for (auto& i : modules) {
    auto module = i.second.get();
    auto mod_commands = module->get_commands();
    for (auto j : mod_commands) {
      result.push_back(j);
    }
  }

  return result;
}

void PyModules::insert_config(const std::map<std::string,
                              std::string> &new_config)
{
  Mutex::Locker l(lock);

  dout(4) << "Loaded " << new_config.size() << " config settings" << dendl;
  config_cache = new_config;
}

void PyModules::log(const std::string &handle,
    int level, const std::string &record)
{
#undef dout_prefix
#define dout_prefix *_dout << "mgr[" << handle << "] "
  dout(level) << record << dendl;
#undef dout_prefix
#define dout_prefix *_dout << "mgr " << __func__ << " "
}

PyObject* PyModules::get_counter_python(
    const std::string &handle,
    entity_type_t svc_type,
    const std::string &svc_id,
    const std::string &path)
{
  PyThreadState *tstate = PyEval_SaveThread();
  Mutex::Locker l(lock);
  PyEval_RestoreThread(tstate);

  PyFormatter f;
  f.open_array_section(path.c_str());

  auto metadata = daemon_state.get(DaemonKey(svc_type, svc_id));

  // FIXME: this is unsafe, I need to either be inside DaemonStateIndex's
  // lock or put a lock on individual DaemonStates
  if (metadata) {
    if (metadata->perf_counters.instances.count(path)) {
      auto counter_instance = metadata->perf_counters.instances.at(path);
      const auto &data = counter_instance.get_data();
      for (const auto &datapoint : data) {
        f.open_array_section("datapoint");
        f.dump_unsigned("t", datapoint.t.sec());
        f.dump_unsigned("v", datapoint.v);
        f.close_section();

      }
    } else {
      dout(4) << "Missing counter: '" << path << "' ("
              << ceph_entity_type_name(svc_type) << "."
              << svc_id << ")" << dendl;
      dout(20) << "Paths are:" << dendl;
      for (const auto &i : metadata->perf_counters.instances) {
        dout(20) << i.first << dendl;
      }
    }
  } else {
    dout(4) << "No daemon state for "
              << ceph_entity_type_name(svc_type) << "."
              << svc_id << ")" << dendl;
  }
  f.close_section();
  return f.get();
}
<|MERGE_RESOLUTION|>--- conflicted
+++ resolved
@@ -446,20 +446,13 @@
 {
   Mutex::Locker locker(lock);
 
-<<<<<<< HEAD
   // Signal modules to drop out of serve() and/or tear down resources
   C_SaferCond shutdown_called;
   C_GatherBuilder gather(g_ceph_context);
   for (auto i : modules) {
-    auto module = i.second;
+    auto module = i.second.get();
     auto shutdown_cb = gather.new_sub();
     finisher.queue(new FunctionContext([module, shutdown_cb](int r){
-=======
-  // Signal modules to drop out of serve()
-  for (auto& i : modules) {
-    auto module = i.second.get();
-    finisher.queue(new FunctionContext([module](int r){
->>>>>>> dc7ff92e
       module->shutdown();
       shutdown_cb->complete(0);
     }));
@@ -478,7 +471,6 @@
     lock.Lock();
   }
   serve_threads.clear();
-<<<<<<< HEAD
 
   // Wait for the module's shutdown() to complete before
   // we proceed to destroy the module.
@@ -487,14 +479,6 @@
     shutdown_called.wait();
   }
 
-  // Free PyModule instances
-  dout(4) << "all done, freeing module instances" << dendl;
-  for (auto i : modules) {
-    delete i.second;
-  }
-
-=======
->>>>>>> dc7ff92e
   modules.clear();
 
   PyGILState_Ensure();
