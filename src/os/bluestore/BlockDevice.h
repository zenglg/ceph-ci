--- conflicted
+++ resolved
@@ -64,35 +64,6 @@
   vector<IOContext*> ioc_reap_queue;
   atomic_t ioc_reap_count;
 
-<<<<<<< HEAD
-  Mutex flush_lock;
-  atomic_t io_since_flush;
-
-  FS::aio_queue_t aio_queue;
-  aio_callback_t aio_callback;
-  void *aio_callback_priv;
-  bool aio_stop;
-
-  struct AioCompletionThread : public Thread {
-    BlockDevice *bdev;
-    explicit AioCompletionThread(BlockDevice *b) : bdev(b) {}
-    void *entry() {
-      bdev->_aio_thread();
-      return NULL;
-    }
-  } aio_thread;
-
-  void _aio_thread();
-  int _aio_start();
-  void _aio_stop();
-
-  void _aio_log_start(IOContext *ioc, uint64_t offset, uint64_t length);
-  void _aio_log_finish(IOContext *ioc, uint64_t offset, uint64_t length);
-
-  int _lock();
-
-=======
->>>>>>> 7d02b822
 public:
   BlockDevice(): ioc_reap_lock("BlockDevice::ioc_reap_lock") {}
   virtual ~BlockDevice() {}
