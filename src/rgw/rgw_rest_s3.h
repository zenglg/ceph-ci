--- conflicted
+++ resolved
@@ -406,60 +406,6 @@
 
   void send_response();
 };
-
-<<<<<<< HEAD
-class RGW_Auth_S3_Keystone_ValidateToken : public RGWHTTPClient {
-private:
-  bufferlist rx_buffer;
-  bufferlist tx_buffer;
-  bufferlist::iterator tx_buffer_it;
-  vector<string> accepted_roles;
-
-public:
-  KeystoneToken response;
-
-private:
-  void set_tx_buffer(const string& d) {
-    tx_buffer.clear();
-    tx_buffer.append(d);
-    tx_buffer_it = tx_buffer.begin();
-    set_send_length(tx_buffer.length());
-  }
-
-public:
-  explicit RGW_Auth_S3_Keystone_ValidateToken(CephContext *_cct)
-      : RGWHTTPClient(_cct) {
-    get_str_vec(cct->_conf->rgw_keystone_accepted_roles, accepted_roles);
-  }
-
-  int receive_header(void *ptr, size_t len) override {
-    return 0;
-  }
-  int receive_data(void *ptr, size_t len) override {
-    rx_buffer.append((char *)ptr, len);
-    return 0;
-  }
-
-  int send_data(void *ptr, size_t len) override {
-    if (!tx_buffer_it.get_remaining())
-      return 0; // nothing left to send
-
-    int l = MIN(tx_buffer_it.get_remaining(), len);
-    memcpy(ptr, tx_buffer_it.get_current_ptr().c_str(), l);
-    try {
-      tx_buffer_it.advance(l);
-    } catch (buffer::end_of_buffer &e) {
-      ceph_abort();
-    }
-
-    return l;
-  }
-
-  int validate_s3token(const string& auth_id, const string& auth_token, const string& auth_sign);
-
-};
-=======
->>>>>>> c88c357a
 
 class RGW_Auth_S3 {
 private:
