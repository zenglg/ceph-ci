// -*- mode:C++; tab-width:8; c-basic-offset:2; indent-tabs-mode:t -*- 
// vim: ts=8 sw=2 smarttab
/*
 * Ceph - scalable distributed file system
 *
 * Copyright (C) 2004-2006 Sage Weil <sage@newdream.net>
 *
 * This is free software; you can redistribute it and/or
 * modify it under the terms of the GNU Lesser General Public
 * License version 2.1, as published by the Free Software 
 * Foundation.  See file COPYING.
 * 
 */

#include "Objecter.h"
#include "osd/OSDMap.h"

#include "mon/MonClient.h"

#include "msg/Messenger.h"
#include "msg/Message.h"

#include "messages/MPing.h"
#include "messages/MOSDOp.h"
#include "messages/MOSDOpReply.h"
#include "messages/MOSDMap.h"

#include "messages/MPoolOp.h"
#include "messages/MPoolOpReply.h"

#include "messages/MGetPoolStats.h"
#include "messages/MGetPoolStatsReply.h"
#include "messages/MStatfs.h"
#include "messages/MStatfsReply.h"

#include "messages/MOSDFailure.h"

#include <errno.h>

#include "common/config.h"
#include "common/perf_counters.h"


#define dout_subsys ceph_subsys_objecter
#undef dout_prefix
#define dout_prefix *_dout << messenger->get_myname() << ".objecter "


enum {
  l_osdc_first = 123200,
  l_osdc_op_active,
  l_osdc_op_laggy,
  l_osdc_op_send,
  l_osdc_op_send_bytes,
  l_osdc_op_resend,
  l_osdc_op_ack,
  l_osdc_op_commit,

  l_osdc_op,
  l_osdc_op_r,
  l_osdc_op_w,
  l_osdc_op_rmw,
  l_osdc_op_pg,

  l_osdc_osdop_stat,
  l_osdc_osdop_create,
  l_osdc_osdop_read,
  l_osdc_osdop_write,
  l_osdc_osdop_writefull,
  l_osdc_osdop_append,
  l_osdc_osdop_zero,
  l_osdc_osdop_truncate,
  l_osdc_osdop_delete,
  l_osdc_osdop_mapext,
  l_osdc_osdop_sparse_read,
  l_osdc_osdop_clonerange,
  l_osdc_osdop_getxattr,
  l_osdc_osdop_setxattr,
  l_osdc_osdop_cmpxattr,
  l_osdc_osdop_rmxattr,
  l_osdc_osdop_resetxattrs,
  l_osdc_osdop_tmap_up,
  l_osdc_osdop_tmap_put,
  l_osdc_osdop_tmap_get,
  l_osdc_osdop_call,
  l_osdc_osdop_watch,
  l_osdc_osdop_notify,
  l_osdc_osdop_src_cmpxattr,
  l_osdc_osdop_pgls,
  l_osdc_osdop_pgls_filter,
  l_osdc_osdop_other,

  l_osdc_linger_active,
  l_osdc_linger_send,
  l_osdc_linger_resend,

  l_osdc_poolop_active,
  l_osdc_poolop_send,
  l_osdc_poolop_resend,

  l_osdc_poolstat_active,
  l_osdc_poolstat_send,
  l_osdc_poolstat_resend,

  l_osdc_statfs_active,
  l_osdc_statfs_send,
  l_osdc_statfs_resend,

  l_osdc_map_epoch,
  l_osdc_map_full,
  l_osdc_map_inc,

  l_osdc_osd_sessions,
  l_osdc_osd_session_open,
  l_osdc_osd_session_close,
  l_osdc_osd_laggy,
  l_osdc_last,
};


// messages ------------------------------

void Objecter::init()
{
  assert(client_lock.is_locked());
  assert(!initialized);

  if (!logger) {
    PerfCountersBuilder pcb(cct, "objecter", l_osdc_first, l_osdc_last);

    pcb.add_u64(l_osdc_op_active, "op_active");
    pcb.add_u64(l_osdc_op_laggy, "op_laggy");
    pcb.add_u64_counter(l_osdc_op_send, "op_send");
    pcb.add_u64_counter(l_osdc_op_send_bytes, "op_send_bytes");
    pcb.add_u64_counter(l_osdc_op_resend, "op_resend");
    pcb.add_u64_counter(l_osdc_op_ack, "op_ack");
    pcb.add_u64_counter(l_osdc_op_commit, "op_commit");

    pcb.add_u64_counter(l_osdc_op, "op");
    pcb.add_u64_counter(l_osdc_op_r, "op_r");
    pcb.add_u64_counter(l_osdc_op_w, "op_w");
    pcb.add_u64_counter(l_osdc_op_rmw, "op_rmw");
    pcb.add_u64_counter(l_osdc_op_pg, "op_pg");

    pcb.add_u64_counter(l_osdc_osdop_stat, "osdop_stat");
    pcb.add_u64_counter(l_osdc_osdop_create, "osdop_create");
    pcb.add_u64_counter(l_osdc_osdop_read, "osdop_read");
    pcb.add_u64_counter(l_osdc_osdop_write, "osdop_write");
    pcb.add_u64_counter(l_osdc_osdop_writefull, "osdop_writefull");
    pcb.add_u64_counter(l_osdc_osdop_append, "osdop_append");
    pcb.add_u64_counter(l_osdc_osdop_zero, "osdop_zero");
    pcb.add_u64_counter(l_osdc_osdop_truncate, "osdop_truncate");
    pcb.add_u64_counter(l_osdc_osdop_delete, "osdop_delete");
    pcb.add_u64_counter(l_osdc_osdop_mapext, "osdop_mapext");
    pcb.add_u64_counter(l_osdc_osdop_sparse_read, "osdop_sparse_read");
    pcb.add_u64_counter(l_osdc_osdop_clonerange, "osdop_clonerange");
    pcb.add_u64_counter(l_osdc_osdop_getxattr, "osdop_getxattr");
    pcb.add_u64_counter(l_osdc_osdop_setxattr, "osdop_setxattr");
    pcb.add_u64_counter(l_osdc_osdop_cmpxattr, "osdop_cmpxattr");
    pcb.add_u64_counter(l_osdc_osdop_rmxattr, "osdop_rmxattr");
    pcb.add_u64_counter(l_osdc_osdop_resetxattrs, "osdop_resetxattrs");
    pcb.add_u64_counter(l_osdc_osdop_tmap_up, "osdop_tmap_up");
    pcb.add_u64_counter(l_osdc_osdop_tmap_put, "osdop_tmap_put");
    pcb.add_u64_counter(l_osdc_osdop_tmap_get, "osdop_tmap_get");
    pcb.add_u64_counter(l_osdc_osdop_call, "osdop_call");
    pcb.add_u64_counter(l_osdc_osdop_watch, "osdop_watch");
    pcb.add_u64_counter(l_osdc_osdop_notify, "osdop_notify");
    pcb.add_u64_counter(l_osdc_osdop_src_cmpxattr, "osdop_src_cmpxattr");
    pcb.add_u64_counter(l_osdc_osdop_pgls, "osdop_pgls");
    pcb.add_u64_counter(l_osdc_osdop_pgls_filter, "osdop_pgls_filter");
    pcb.add_u64_counter(l_osdc_osdop_other, "osdop_other");

    pcb.add_u64(l_osdc_linger_active, "linger_active");
    pcb.add_u64_counter(l_osdc_linger_send, "linger_send");
    pcb.add_u64_counter(l_osdc_linger_resend, "linger_resend");

    pcb.add_u64(l_osdc_poolop_active, "poolop_active");
    pcb.add_u64_counter(l_osdc_poolop_send, "poolop_send");
    pcb.add_u64_counter(l_osdc_poolop_resend, "poolop_resend");

    pcb.add_u64(l_osdc_poolstat_active, "poolstat_active");
    pcb.add_u64_counter(l_osdc_poolstat_send, "poolstat_send");
    pcb.add_u64_counter(l_osdc_poolstat_resend, "poolstat_resend");

    pcb.add_u64(l_osdc_statfs_active, "statfs_active");
    pcb.add_u64_counter(l_osdc_statfs_send, "statfs_send");
    pcb.add_u64_counter(l_osdc_statfs_resend, "statfs_resend");

    pcb.add_u64(l_osdc_map_epoch, "map_epoch");
    pcb.add_u64_counter(l_osdc_map_full, "map_full");
    pcb.add_u64_counter(l_osdc_map_inc, "map_inc");

    pcb.add_u64(l_osdc_osd_sessions, "osd_sessions");  // open sessions
    pcb.add_u64_counter(l_osdc_osd_session_open, "osd_session_open");
    pcb.add_u64_counter(l_osdc_osd_session_close, "osd_session_close");
    pcb.add_u64(l_osdc_osd_laggy, "osd_laggy");

    logger = pcb.create_perf_counters();
    cct->get_perfcounters_collection()->add(logger);
  }

  m_request_state_hook = new RequestStateHook(this);
  AdminSocket* admin_socket = cct->get_admin_socket();
  int ret = admin_socket->register_command("objecter_requests",
					   m_request_state_hook,
					   "show in-progress osd requests");
  if (ret < 0) {
    lderr(cct) << "error registering admin socket command: "
	       << cpp_strerror(-ret) << dendl;
  }

  schedule_tick();
  maybe_request_map();

  initialized = true;
}

void Objecter::shutdown() 
{
  assert(client_lock.is_locked());
  assert(initialized);
  initialized = false;

  map<int,OSDSession*>::iterator p;
  while (!osd_sessions.empty()) {
    p = osd_sessions.begin();
    close_session(p->second);
  }

  if (tick_event) {
    timer.cancel_event(tick_event);
    tick_event = NULL;
  }

  if (m_request_state_hook) {
    AdminSocket* admin_socket = cct->get_admin_socket();
    admin_socket->unregister_command("objecter_requests");
    delete m_request_state_hook;
    m_request_state_hook = NULL;
  }

  if (logger) {
    cct->get_perfcounters_collection()->remove(logger);
    delete logger;
    logger = NULL;
  }
}

void Objecter::send_linger(LingerOp *info, bool first_send)
{
  if (!info->registering) {
    ldout(cct, 15) << "send_linger " << info->linger_id << dendl;
    vector<OSDOp> ops = info->ops; // need to pass a copy to ops
    Context *onack = (!info->registered && info->on_reg_ack) ? new C_Linger_Ack(this, info) : NULL;
    Context *oncommit = new C_Linger_Commit(this, info);
    Op *o = new Op(info->oid, info->oloc, ops, info->flags | CEPH_OSD_FLAG_READ,
		   onack, oncommit,
		   info->pobjver);
    o->snapid = info->snap;

    if (info->session) {
      int r = recalc_op_target(o);
      if (r == RECALC_OP_TARGET_POOL_DNE) {
	linger_check_for_latest_map(info);
      }
    }
<<<<<<< HEAD
    op_submit(o, info->session);
=======

    if (first_send) {
      op_submit(o, info->session);
    } else {
      _op_submit(o, info->session);
    }

>>>>>>> d7343814
    OSDSession *s = o->session;
    if (info->session != s) {
      info->session_item.remove_myself();
      info->session = s;
      if (info->session)
	s->linger_ops.push_back(&info->session_item);
    }
    info->registering = true;

    logger->inc(l_osdc_linger_send);
  } else {
    ldout(cct, 15) << "send_linger " << info->linger_id << " already (re)registering" << dendl;
  }
}

void Objecter::_linger_ack(LingerOp *info, int r) 
{
  ldout(cct, 10) << "_linger_ack " << info->linger_id << dendl;
  if (info->on_reg_ack) {
    info->on_reg_ack->finish(r);
    delete info->on_reg_ack;
    info->on_reg_ack = NULL;
  }
}

void Objecter::_linger_commit(LingerOp *info, int r) 
{
  ldout(cct, 10) << "_linger_commit " << info->linger_id << dendl;
  if (info->on_reg_commit) {
    info->on_reg_commit->finish(r);
    delete info->on_reg_commit;
    info->on_reg_commit = NULL;
  }

  // only tell the user the first time we do this
  info->registered = true;
  info->registering = false;
  info->pobjver = NULL;
}

void Objecter::unregister_linger(uint64_t linger_id)
{
  map<uint64_t, LingerOp*>::iterator iter = linger_ops.find(linger_id);
  if (iter != linger_ops.end()) {
    LingerOp *info = iter->second;
    info->session_item.remove_myself();
    linger_ops.erase(iter);
    info->put();
    logger->set(l_osdc_linger_active, linger_ops.size());
  }
}

tid_t Objecter::linger(const object_t& oid, const object_locator_t& oloc, 
		       ObjectOperation& op,
		       snapid_t snap, bufferlist& inbl, bufferlist *poutbl, int flags,
		       Context *onack, Context *onfinish,
		       eversion_t *objver)
{
  LingerOp *info = new LingerOp;
  info->oid = oid;
  info->oloc = oloc;
  if (info->oloc.key == oid)
    info->oloc.key.clear();
  info->snap = snap;
  info->flags = flags;
  info->ops = op.ops;
  info->inbl = inbl;
  info->poutbl = poutbl;
  info->pobjver = objver;
  info->on_reg_ack = onack;
  info->on_reg_commit = onfinish;

  info->linger_id = ++max_linger_id;
  linger_ops[info->linger_id] = info;

  logger->set(l_osdc_linger_active, linger_ops.size());

  send_linger(info, true);

  return info->linger_id;
}

void Objecter::dispatch(Message *m)
{
  switch (m->get_type()) {
  case CEPH_MSG_OSD_OPREPLY:
    handle_osd_op_reply((MOSDOpReply*)m);
    break;
    
  case CEPH_MSG_OSD_MAP:
    handle_osd_map((MOSDMap*)m);
    break;

  case MSG_GETPOOLSTATSREPLY:
    handle_get_pool_stats_reply((MGetPoolStatsReply*)m);
    break;

  case CEPH_MSG_STATFS_REPLY:
    handle_fs_stats_reply((MStatfsReply*)m);
    break;

  case CEPH_MSG_POOLOP_REPLY:
    handle_pool_op_reply((MPoolOpReply*)m);
    break;

  default:
    ldout(cct, 0) << "don't know message type " << m->get_type() << dendl;
    assert(0);
  }
}

void Objecter::handle_osd_map(MOSDMap *m)
{
  assert(client_lock.is_locked());
  assert(initialized);
  assert(osdmap); 

  if (m->fsid != monc->get_fsid()) {
    ldout(cct, 0) << "handle_osd_map fsid " << m->fsid << " != " << monc->get_fsid() << dendl;
    m->put();
    return;
  }

  bool was_pauserd = osdmap->test_flag(CEPH_OSDMAP_PAUSERD);
  bool was_pausewr = osdmap->test_flag(CEPH_OSDMAP_PAUSEWR) || osdmap->test_flag(CEPH_OSDMAP_FULL);
  
  list<LingerOp*> need_resend_linger;
  map<tid_t, Op*> need_resend;

  bool skipped_map = false;

  if (m->get_last() <= osdmap->get_epoch()) {
    ldout(cct, 3) << "handle_osd_map ignoring epochs [" 
            << m->get_first() << "," << m->get_last() 
            << "] <= " << osdmap->get_epoch() << dendl;
  } 
  else {
    ldout(cct, 3) << "handle_osd_map got epochs [" 
            << m->get_first() << "," << m->get_last() 
            << "] > " << osdmap->get_epoch()
            << dendl;

    if (osdmap->get_epoch()) {
      // we want incrementals
      for (epoch_t e = osdmap->get_epoch() + 1;
	   e <= m->get_last();
	   e++) {
 
	if (osdmap->get_epoch() == e-1 &&
	    m->incremental_maps.count(e)) {
	  ldout(cct, 3) << "handle_osd_map decoding incremental epoch " << e << dendl;
	  OSDMap::Incremental inc(m->incremental_maps[e]);
	  osdmap->apply_incremental(inc);
	  logger->inc(l_osdc_map_inc);
	}
	else if (m->maps.count(e)) {
	  ldout(cct, 3) << "handle_osd_map decoding full epoch " << e << dendl;
	  osdmap->decode(m->maps[e]);
	  logger->inc(l_osdc_map_full);
	}
	else {
	  if (e && e > m->get_oldest()) {
	    ldout(cct, 3) << "handle_osd_map requesting missing epoch " << osdmap->get_epoch()+1 << dendl;
	    maybe_request_map();
	    break;
	  }
	  ldout(cct, 3) << "handle_osd_map missing epoch " << osdmap->get_epoch()+1
			<< ", jumping to " << m->get_oldest() << dendl;
	  e = m->get_oldest() - 1;
	  skipped_map = true;
	  continue;
	}
	logger->set(l_osdc_map_epoch, osdmap->get_epoch());
	
	// check for changed linger mappings (_before_ regular ops)
	for (map<tid_t,LingerOp*>::iterator p = linger_ops.begin();
	     p != linger_ops.end();
	     p++) {
	  LingerOp *op = p->second;
	  int r = recalc_linger_op_target(op);
	  if (skipped_map)
	    r = RECALC_OP_TARGET_NEED_RESEND;
	  switch (r) {
	  case RECALC_OP_TARGET_NO_ACTION:
	    // do nothing
	    break;
	  case RECALC_OP_TARGET_NEED_RESEND:
	    need_resend_linger.push_back(op);
	    linger_cancel_map_check(op);
	    break;
	  case RECALC_OP_TARGET_POOL_DNE:
	    linger_check_for_latest_map(op);
	    break;
	  }
	}

	// check for changed request mappings
	for (hash_map<tid_t,Op*>::iterator p = ops.begin();
	     p != ops.end();
	     ++p) {
	  Op *op = p->second;
	  int r = recalc_op_target(op);
	  if (skipped_map)
	    r = RECALC_OP_TARGET_NEED_RESEND;
	  switch (r) {
	  case RECALC_OP_TARGET_NO_ACTION:
	    // do nothing
	    break;
	  case RECALC_OP_TARGET_NEED_RESEND:
	    need_resend[op->tid] = op;
	    op_cancel_map_check(op);
	    break;
	  case RECALC_OP_TARGET_POOL_DNE:
	    op_check_for_latest_map(op);
	    break;
	  }
	}

	// osd addr changes?
	for (map<int,OSDSession*>::iterator p = osd_sessions.begin();
	     p != osd_sessions.end(); ) {
	  OSDSession *s = p->second;
	  p++;
	  if (osdmap->is_up(s->osd)) {
	    if (s->con && s->con->get_peer_addr() != osdmap->get_inst(s->osd).addr)
	      close_session(s);
	  } else {
	    close_session(s);
	  }
	}

	assert(e == osdmap->get_epoch());
      }
      
    } else {
      // first map.  we want the full thing.
      if (m->maps.count(m->get_last())) {
	ldout(cct, 3) << "handle_osd_map decoding full epoch " << m->get_last() << dendl;
	osdmap->decode(m->maps[m->get_last()]);
      } else {
	ldout(cct, 3) << "handle_osd_map hmm, i want a full map, requesting" << dendl;
	monc->sub_want("osdmap", 0, CEPH_SUBSCRIBE_ONETIME);
	monc->renew_subs();
      }
    }
  }

  bool pauserd = osdmap->test_flag(CEPH_OSDMAP_PAUSERD);
  bool pausewr = osdmap->test_flag(CEPH_OSDMAP_PAUSEWR) || osdmap->test_flag(CEPH_OSDMAP_FULL);

  // was/is paused?
  if (was_pauserd || was_pausewr || pauserd || pausewr)
    maybe_request_map();
  
  // unpause requests?
  if ((was_pauserd && !pauserd) ||
      (was_pausewr && !pausewr))
    for (hash_map<tid_t,Op*>::iterator p = ops.begin();
	 p != ops.end();
	 p++) {
      Op *op = p->second;
      if (op->paused &&
	  !((op->flags & CEPH_OSD_FLAG_READ) && pauserd) &&   // not still paused as a read
	  !((op->flags & CEPH_OSD_FLAG_WRITE) && pausewr))    // not still paused as a write
	need_resend[op->tid] = op;
    }

  // resend requests
  for (map<tid_t, Op*>::iterator p = need_resend.begin(); p != need_resend.end(); p++) {
    Op *op = p->second;
    if (op->session) {
      logger->inc(l_osdc_op_resend);
      send_op(op);
    }
  }
  for (list<LingerOp*>::iterator p = need_resend_linger.begin(); p != need_resend_linger.end(); p++) {
    LingerOp *op = *p;
    if (op->session) {
      logger->inc(l_osdc_linger_resend);
      send_linger(op, false);
    }
  }

  dump_active();
  
  // finish any Contexts that were waiting on a map update
  map<epoch_t,list< pair< Context*, int > > >::iterator p =
    waiting_for_map.begin();
  while (p != waiting_for_map.end() &&
	 p->first <= osdmap->get_epoch()) {
    //go through the list and call the onfinish methods
    for (list<pair<Context*, int> >::iterator i = p->second.begin();
	 i != p->second.end(); ++i) {
      i->first->finish(i->second);
      delete i->first;
    }
    waiting_for_map.erase(p++);
  }

  m->put();

  monc->sub_got("osdmap", osdmap->get_epoch());
}

void Objecter::C_Op_Map_Latest::finish(int r)
{
  if (r < 0)
    return;

  Mutex::Locker l(objecter->client_lock);

  map<tid_t, Op*>::iterator iter =
    objecter->check_latest_map_ops.find(tid);
  if (iter == objecter->check_latest_map_ops.end()) {
    return;
  }

  Op *op = iter->second;
  objecter->check_latest_map_ops.erase(iter);

  if (r == 0) { // we had the latest map
    if (op->onack) {
      op->onack->complete(-ENOENT);
    }
    if (op->oncommit) {
      op->oncommit->complete(-ENOENT);
    }
    op->session_item.remove_myself();
    objecter->ops.erase(op->tid);
    delete op;
  }
}

void Objecter::C_Linger_Map_Latest::finish(int r)
{
  if (r < 0)
    return;

  Mutex::Locker l(objecter->client_lock);

  map<uint64_t, LingerOp*>::iterator iter =
    objecter->check_latest_map_lingers.find(linger_id);
  if (iter == objecter->check_latest_map_lingers.end()) {
    return;
  }

  LingerOp *op = iter->second;
  objecter->check_latest_map_lingers.erase(iter);

  if (r == 0) { // we had the latest map
    if (op->on_reg_ack) {
      op->on_reg_ack->complete(-ENOENT);
    }
    if (op->on_reg_commit) {
      op->on_reg_commit->complete(-ENOENT);
    }
    objecter->unregister_linger(op->linger_id);
  }
  op->put();
}

void Objecter::op_check_for_latest_map(Op *op)
{
  check_latest_map_ops[op->tid] = op;
  monc->is_latest_map("osdmap", osdmap->get_epoch(),
		      new C_Op_Map_Latest(this, op->tid));
}

void Objecter::linger_check_for_latest_map(LingerOp *op)
{
  op->get();
  check_latest_map_lingers[op->linger_id] = op;
  monc->is_latest_map("osdmap", osdmap->get_epoch(),
		      new C_Linger_Map_Latest(this, op->linger_id));
}

void Objecter::op_cancel_map_check(Op *op)
{
  map<tid_t, Op*>::iterator iter =
    check_latest_map_ops.find(op->tid);
  if (iter != check_latest_map_ops.end()) {
    check_latest_map_ops.erase(iter);
  }
}

void Objecter::linger_cancel_map_check(LingerOp *op)
{
  map<uint64_t, LingerOp*>::iterator iter =
    check_latest_map_lingers.find(op->linger_id);
  if (iter != check_latest_map_lingers.end()) {
    LingerOp *op = iter->second;
    op->put();
    check_latest_map_lingers.erase(iter);
  }
}

Objecter::OSDSession *Objecter::get_session(int osd)
{
  map<int,OSDSession*>::iterator p = osd_sessions.find(osd);
  if (p != osd_sessions.end())
    return p->second;
  OSDSession *s = new OSDSession(osd);
  osd_sessions[osd] = s;
  s->con = messenger->get_connection(osdmap->get_inst(osd));
  logger->inc(l_osdc_osd_session_open);
  logger->inc(l_osdc_osd_sessions, osd_sessions.size());
  return s;
}

void Objecter::reopen_session(OSDSession *s)
{
  entity_inst_t inst = osdmap->get_inst(s->osd);
  ldout(cct, 10) << "reopen_session osd." << s->osd << " session, addr now " << inst << dendl;
  if (s->con) {
    messenger->mark_down(s->con);
    s->con->put();
    logger->inc(l_osdc_osd_session_close);
  }
  s->con = messenger->get_connection(inst);
  s->incarnation++;
  logger->inc(l_osdc_osd_session_open);
}

void Objecter::close_session(OSDSession *s)
{
  ldout(cct, 10) << "close_session for osd." << s->osd << dendl;
  if (s->con) {
    messenger->mark_down(s->con);
    s->con->put();
    logger->inc(l_osdc_osd_session_close);
  }
  s->ops.clear();
  s->linger_ops.clear();
  osd_sessions.erase(s->osd);
  delete s;

  logger->set(l_osdc_osd_sessions, osd_sessions.size());
}

void Objecter::wait_for_osd_map()
{
  if (osdmap->get_epoch()) return;
  Mutex lock("");
  Cond cond;
  bool done;
  lock.Lock();
  C_SafeCond *context = new C_SafeCond(&lock, &cond, &done, NULL);
  waiting_for_map[0].push_back(pair<Context*, int>(context, 0));
  while (!done)
    cond.Wait(lock);
  lock.Unlock();
}


void Objecter::maybe_request_map(epoch_t epoch)
{
  int flag = 0;
  if (osdmap->test_flag(CEPH_OSDMAP_FULL)) {
    ldout(cct, 10) << "maybe_request_map subscribing (continuous) to next osd map (FULL flag is set)" << dendl;
  } else {
    ldout(cct, 10) << "maybe_request_map subscribing (onetime) to next osd map" << dendl;
    flag = CEPH_SUBSCRIBE_ONETIME;
  }
  if (!epoch) {
    epoch = osdmap->get_epoch() ? osdmap->get_epoch()+1 : 0;
  }
  if (monc->sub_want("osdmap", epoch, flag))
    monc->renew_subs();
}


void Objecter::kick_requests(OSDSession *session)
{
  ldout(cct, 10) << "kick_requests for osd." << session->osd << dendl;

  // resend ops
  for (xlist<Op*>::iterator p = session->ops.begin(); !p.end(); ++p) {
    logger->inc(l_osdc_op_resend);
    send_op(*p);
  }

  // resend lingers
  for (xlist<LingerOp*>::iterator j = session->linger_ops.begin(); !j.end(); ++j) {
    logger->inc(l_osdc_linger_resend);
    send_linger(*j, false);
  }
}

void Objecter::schedule_tick()
{
  assert(tick_event == NULL);
  tick_event = new C_Tick(this);
  timer.add_event_after(cct->_conf->objecter_tick_interval, tick_event);
}

void Objecter::tick()
{
  ldout(cct, 10) << "tick" << dendl;
  assert(client_lock.is_locked());
  assert(initialized);

  // we are only called by C_Tick
  assert(tick_event);
  tick_event = NULL;

  set<OSDSession*> toping;

  // look for laggy requests
  utime_t cutoff = ceph_clock_now(cct);
  cutoff -= cct->_conf->objecter_timeout;  // timeout

  unsigned laggy_ops = 0;
  for (hash_map<tid_t,Op*>::iterator p = ops.begin();
       p != ops.end();
       p++) {
    Op *op = p->second;
    if (op->session && op->stamp < cutoff) {
      ldout(cct, 2) << " tid " << p->first << " on osd." << op->session->osd << " is laggy" << dendl;
      toping.insert(op->session);
      ++laggy_ops;
    }
  }
  for (map<uint64_t,LingerOp*>::iterator p = linger_ops.begin();
       p != linger_ops.end();
       p++) {
    LingerOp *op = p->second;
    if (op->session) {
      ldout(cct, 0) << " pinging osd that serves lingering tid " << p->first << " (osd." << op->session->osd << ")" << dendl;
      toping.insert(op->session);
    } else {
      ldout(cct, 0) << " lingering tid " << p->first << " does not have session" << dendl;
    }
  }
  logger->set(l_osdc_op_laggy, laggy_ops);
  logger->set(l_osdc_osd_laggy, toping.size());

  if (num_homeless_ops || !toping.empty())
    maybe_request_map();

  if (!toping.empty()) {
    // send a ping to these osds, to ensure we detect any session resets
    // (osd reply message policy is lossy)
    for (set<OSDSession*>::iterator i = toping.begin();
	 i != toping.end();
	 i++) {
      messenger->send_message(new MPing, (*i)->con);
    }
  }
    
  // reschedule
  schedule_tick();
}

void Objecter::resend_mon_ops()
{
  utime_t cutoff = ceph_clock_now(cct);
  cutoff -= cct->_conf->objecter_mon_retry_interval;


  for (map<tid_t,PoolStatOp*>::iterator p = poolstat_ops.begin(); p!=poolstat_ops.end(); ++p) {
    if (p->second->last_submit < cutoff) {
      poolstat_submit(p->second);
      logger->inc(l_osdc_poolstat_resend);
    }
  }

  for (map<tid_t,StatfsOp*>::iterator p = statfs_ops.begin(); p!=statfs_ops.end(); ++p) {
    if (p->second->last_submit < cutoff) {
      fs_stats_submit(p->second);
      logger->inc(l_osdc_statfs_resend);
    }
  }

  for (map<tid_t,PoolOp*>::iterator p = pool_ops.begin(); p!=pool_ops.end(); ++p) {
    if (p->second->last_submit < cutoff) {
      pool_op_submit(p->second);
      logger->inc(l_osdc_poolop_resend);
    }
  }
}



// read | write ---------------------------

tid_t Objecter::op_submit(Op *op, OSDSession *s)
{
  assert(client_lock.is_locked());
  assert(initialized);

  assert(op->ops.size() == op->out_bl.size());
  assert(op->ops.size() == op->out_rval.size());
  assert(op->ops.size() == op->out_handler.size());

  // throttle.  before we look at any state, because
  // take_op_budget() may drop our lock while it blocks.
  take_op_budget(op);

  return _op_submit(op, s);
}

tid_t Objecter::_op_submit(Op *op, OSDSession *s)
{
  // pick tid
  tid_t mytid = ++last_tid;
  op->tid = mytid;
  assert(client_inc >= 0);

  // pick target
  bool check_for_latest_map = false;
  if (s) {
    op->session = s;
    s->ops.push_back(&op->session_item);
  } else {
    int r = recalc_op_target(op);
    check_for_latest_map = (r == RECALC_OP_TARGET_POOL_DNE);
    num_homeless_ops++;  // initially!
  }

  // add to gather set(s)
  if (op->onack) {
    ++num_unacked;
  } else {
    ldout(cct, 20) << " note: not requesting ack" << dendl;
  }
  if (op->oncommit) {
    ++num_uncommitted;
  } else {
    ldout(cct, 20) << " note: not requesting commit" << dendl;
  }
  ops[op->tid] = op;

  logger->set(l_osdc_op_active, ops.size());

  logger->inc(l_osdc_op);
  if ((op->flags & (CEPH_OSD_FLAG_READ|CEPH_OSD_FLAG_WRITE)) == (CEPH_OSD_FLAG_READ|CEPH_OSD_FLAG_WRITE))
    logger->inc(l_osdc_op_rmw);
  else if (op->flags & CEPH_OSD_FLAG_WRITE)
    logger->inc(l_osdc_op_w);
  else if (op->flags & CEPH_OSD_FLAG_READ)
    logger->inc(l_osdc_op_r);

  if (op->flags & CEPH_OSD_FLAG_PGOP)
    logger->inc(l_osdc_op_pg);

  for (vector<OSDOp>::iterator p = op->ops.begin(); p != op->ops.end(); ++p) {
    int code = l_osdc_osdop_other;
    switch (p->op.op) {
    case CEPH_OSD_OP_STAT: code = l_osdc_osdop_stat; break;
    case CEPH_OSD_OP_CREATE: code = l_osdc_osdop_create; break;
    case CEPH_OSD_OP_READ: code = l_osdc_osdop_read; break;
    case CEPH_OSD_OP_WRITE: code = l_osdc_osdop_write; break;
    case CEPH_OSD_OP_WRITEFULL: code = l_osdc_osdop_writefull; break;
    case CEPH_OSD_OP_APPEND: code = l_osdc_osdop_append; break;
    case CEPH_OSD_OP_ZERO: code = l_osdc_osdop_zero; break;
    case CEPH_OSD_OP_TRUNCATE: code = l_osdc_osdop_truncate; break;
    case CEPH_OSD_OP_DELETE: code = l_osdc_osdop_delete; break;
    case CEPH_OSD_OP_MAPEXT: code = l_osdc_osdop_mapext; break;
    case CEPH_OSD_OP_SPARSE_READ: code = l_osdc_osdop_sparse_read; break;
    case CEPH_OSD_OP_CLONERANGE: code = l_osdc_osdop_clonerange; break;
    case CEPH_OSD_OP_GETXATTR: code = l_osdc_osdop_getxattr; break;
    case CEPH_OSD_OP_SETXATTR: code = l_osdc_osdop_setxattr; break;
    case CEPH_OSD_OP_CMPXATTR: code = l_osdc_osdop_cmpxattr; break;
    case CEPH_OSD_OP_RMXATTR: code = l_osdc_osdop_rmxattr; break;
    case CEPH_OSD_OP_RESETXATTRS: code = l_osdc_osdop_resetxattrs; break;
    case CEPH_OSD_OP_TMAPUP: code = l_osdc_osdop_tmap_up; break;
    case CEPH_OSD_OP_TMAPPUT: code = l_osdc_osdop_tmap_put; break;
    case CEPH_OSD_OP_TMAPGET: code = l_osdc_osdop_tmap_get; break;
    case CEPH_OSD_OP_CALL: code = l_osdc_osdop_call; break;
    case CEPH_OSD_OP_WATCH: code = l_osdc_osdop_watch; break;
    case CEPH_OSD_OP_NOTIFY: code = l_osdc_osdop_notify; break;
    case CEPH_OSD_OP_SRC_CMPXATTR: code = l_osdc_osdop_src_cmpxattr; break;
    }
    if (code)
      logger->inc(code);
  }

  // send?
  ldout(cct, 10) << "op_submit oid " << op->oid
           << " " << op->oloc 
	   << " " << op->ops << " tid " << op->tid
           << " osd." << (op->session ? op->session->osd : -1)
           << dendl;

  assert(op->flags & (CEPH_OSD_FLAG_READ|CEPH_OSD_FLAG_WRITE));

  if ((op->flags & CEPH_OSD_FLAG_WRITE) &&
      osdmap->test_flag(CEPH_OSDMAP_PAUSEWR)) {
    ldout(cct, 10) << " paused modify " << op << " tid " << last_tid << dendl;
    op->paused = true;
    maybe_request_map();
  } else if ((op->flags & CEPH_OSD_FLAG_READ) &&
	     osdmap->test_flag(CEPH_OSDMAP_PAUSERD)) {
    ldout(cct, 10) << " paused read " << op << " tid " << last_tid << dendl;
    op->paused = true;
    maybe_request_map();
  } else if ((op->flags & CEPH_OSD_FLAG_WRITE) &&
	     osdmap->test_flag(CEPH_OSDMAP_FULL)) {
    ldout(cct, 0) << " FULL, paused modify " << op << " tid " << last_tid << dendl;
    op->paused = true;
    maybe_request_map();
  } else if (op->session) {
    send_op(op);
  } else {
    maybe_request_map();
  }

  if (check_for_latest_map) {
    op_check_for_latest_map(op);
  }

  ldout(cct, 5) << num_unacked << " unacked, " << num_uncommitted << " uncommitted" << dendl;
  
  return op->tid;
}

bool Objecter::is_pg_changed(vector<int>& o, vector<int>& n, bool any_change)
{
  if (o.empty() && n.empty())
    return false;    // both still empty
  if (o.empty() ^ n.empty())
    return true;     // was empty, now not, or vice versa
  if (o[0] != n[0])
    return true;     // primary changed
  if (any_change && o != n)
    return true;
  return false;      // same primary (tho replicas may have changed)
}

int Objecter::recalc_op_target(Op *op)
{
  vector<int> acting;
  pg_t pgid = op->pgid;
  if (!op->precalc_pgid) {
    int ret = osdmap->object_locator_to_pg(op->oid, op->oloc, pgid);
    if (ret == -ENOENT)
      return RECALC_OP_TARGET_POOL_DNE;
  }
  osdmap->pg_to_acting_osds(pgid, acting);

  if (op->pgid != pgid || is_pg_changed(op->acting, acting, op->used_replica)) {
    op->pgid = pgid;
    op->acting = acting;
    ldout(cct, 10) << "recalc_op_target tid " << op->tid
	     << " pgid " << pgid << " acting " << acting << dendl;

    OSDSession *s = NULL;
    op->used_replica = false;
    if (acting.size()) {
      int osd;
      bool read = (op->flags & CEPH_OSD_FLAG_READ) && (op->flags & CEPH_OSD_FLAG_WRITE) == 0;
      if (read && (op->flags & CEPH_OSD_FLAG_BALANCE_READS)) {
	int p = rand() % acting.size();
	if (p)
	  op->used_replica = true;
	osd = acting[p];
	ldout(cct, 10) << " chose random osd." << osd << " of " << acting << dendl;
      } else if (read && (op->flags & CEPH_OSD_FLAG_LOCALIZE_READS)) {
	// look for a local replica
	int i;
	/* loop through the OSD replicas and see if any are local to read from.
	 * We don't need to check the primary since we default to it. (Be
         * careful to preserve that default, which is why we iterate in reverse
         * order.) */
	for (i = acting.size()-1; i > 0; --i) {
	  if (osdmap->get_addr(acting[i]).is_same_host(messenger->get_myaddr())) {
	    op->used_replica = true;
	    ldout(cct, 10) << " chose local osd." << acting[i] << " of " << acting << dendl;
	    break;
	  }
	}
	osd = acting[i];
      } else
	osd = acting[0];
      s = get_session(osd);
    }

    if (op->session != s) {
      if (!op->session)
	num_homeless_ops--;
      op->session_item.remove_myself();
      op->session = s;
      if (s)
	s->ops.push_back(&op->session_item);
      else
	num_homeless_ops++;
    }
    return RECALC_OP_TARGET_NEED_RESEND;
  }
  return RECALC_OP_TARGET_NO_ACTION;
}

bool Objecter::recalc_linger_op_target(LingerOp *linger_op)
{
  vector<int> acting;
  pg_t pgid;
  int ret = osdmap->object_locator_to_pg(linger_op->oid, linger_op->oloc, pgid);
  if (ret == -ENOENT) {
    return RECALC_OP_TARGET_POOL_DNE;
  }
  osdmap->pg_to_acting_osds(pgid, acting);

  if (pgid != linger_op->pgid || is_pg_changed(linger_op->acting, acting, true)) {
    linger_op->pgid = pgid;
    linger_op->acting = acting;
    ldout(cct, 10) << "recalc_linger_op_target tid " << linger_op->linger_id
	     << " pgid " << pgid << " acting " << acting << dendl;
    
    OSDSession *s = acting.size() ? get_session(acting[0]) : NULL;
    if (linger_op->session != s) {
      linger_op->session_item.remove_myself();
      linger_op->session = s;
      if (s)
	s->linger_ops.push_back(&linger_op->session_item);
    }
    return RECALC_OP_TARGET_NEED_RESEND;
  }
  return RECALC_OP_TARGET_NO_ACTION;
}

void Objecter::send_op(Op *op)
{
  ldout(cct, 15) << "send_op " << op->tid << " to osd." << op->session->osd << dendl;

  int flags = op->flags;
  if (op->oncommit)
    flags |= CEPH_OSD_FLAG_ONDISK;
  if (op->onack)
    flags |= CEPH_OSD_FLAG_ACK;

  assert(op->session->con);

  // preallocated rx buffer?
  if (op->con) {
    ldout(cct, 20) << " revoking rx buffer for " << op->tid << " on " << op->con << dendl;
    op->con->revoke_rx_buffer(op->tid);
    op->con->put();
  }
  if (op->outbl && op->outbl->length()) {
    ldout(cct, 20) << " posting rx buffer for " << op->tid << " on " << op->session->con << dendl;
    op->con = op->session->con->get();
    op->con->post_rx_buffer(op->tid, *op->outbl);
  }

  op->paused = false;
  op->incarnation = op->session->incarnation;
  op->stamp = ceph_clock_now(cct);

  MOSDOp *m = new MOSDOp(client_inc, op->tid, 
			 op->oid, op->oloc, op->pgid, osdmap->get_epoch(),
			 flags);

  m->set_snapid(op->snapid);
  m->set_snap_seq(op->snapc.seq);
  m->set_snaps(op->snapc.snaps);

  m->ops = op->ops;
  m->set_mtime(op->mtime);
  m->set_retry_attempt(op->attempts++);

  if (op->version != eversion_t())
    m->set_version(op->version);  // we're replaying this op!

  if (op->priority)
    m->set_priority(op->priority);

  logger->inc(l_osdc_op_send);
  logger->inc(l_osdc_op_send_bytes, m->get_data().length());

  messenger->send_message(m, op->session->con);
}

int Objecter::calc_op_budget(Op *op)
{
  int op_budget = 0;
  for (vector<OSDOp>::iterator i = op->ops.begin();
       i != op->ops.end();
       ++i) {
    if (i->op.op & CEPH_OSD_OP_MODE_WR) {
      op_budget += i->indata.length();
    } else if (i->op.op & CEPH_OSD_OP_MODE_RD) {
      if (ceph_osd_op_type_data(i->op.op)) {
        if ((int64_t)i->op.extent.length > 0)
	  op_budget += (int64_t)i->op.extent.length;
      } else if (ceph_osd_op_type_attr(i->op.op)) {
        op_budget += i->op.xattr.name_len + i->op.xattr.value_len;
      }
    }
  }
  return op_budget;
}

void Objecter::throttle_op(Op *op, int op_budget)
{
  if (!op_budget)
    op_budget = calc_op_budget(op);
  if (!op_throttle_bytes.get_or_fail(op_budget)) { //couldn't take right now
    client_lock.Unlock();
    op_throttle_bytes.get(op_budget);
    client_lock.Lock();
  }
  if (!op_throttle_ops.get_or_fail(1)) { //couldn't take right now
    client_lock.Unlock();
    op_throttle_ops.get(1);
    client_lock.Lock();
  }
}

/* This function DOES put the passed message before returning */
void Objecter::handle_osd_op_reply(MOSDOpReply *m)
{
  assert(client_lock.is_locked());
  assert(initialized);
  ldout(cct, 10) << "in handle_osd_op_reply" << dendl;

  // get pio
  tid_t tid = m->get_tid();

  if (ops.count(tid) == 0) {
    ldout(cct, 7) << "handle_osd_op_reply " << tid
	    << (m->is_ondisk() ? " ondisk":(m->is_onnvram() ? " onnvram":" ack"))
	    << " ... stray" << dendl;
    m->put();
    return;
  }

  ldout(cct, 7) << "handle_osd_op_reply " << tid
		<< (m->is_ondisk() ? " ondisk":(m->is_onnvram() ? " onnvram":" ack"))
		<< " v " << m->get_version() << " in " << m->get_pg()
		<< " attempt " << m->get_retry_attempt()
		<< dendl;
  Op *op = ops[tid];

  if (m->get_retry_attempt() >= 0) {
    if (m->get_retry_attempt() != (op->attempts - 1)) {
      ldout(cct, 7) << " ignoring reply from attempt " << m->get_retry_attempt()
		    << " from " << m->get_source_inst()
		    << "; last attempt " << (op->attempts - 1) << " sent to "
		    << op->session->con->get_peer_addr() << dendl;
      m->put();
      return;
    }
  } else {
    // we don't know the request attempt because the server is old, so
    // just accept this one.  we may do ACK callbacks we shouldn't
    // have, but that is better than doing callbacks out of order.
  }

  Context *onack = 0;
  Context *oncommit = 0;

  int rc = m->get_result();

  if (rc == -EAGAIN) {
    ldout(cct, 7) << " got -EAGAIN, resubmitting" << dendl;
    if (op->onack)
      num_unacked--;
    if (op->oncommit)
      num_uncommitted--;
    op_submit(op);
    m->put();
    return;
  }

  if (op->objver)
    *op->objver = m->get_version();
  if (op->reply_epoch)
    *op->reply_epoch = m->get_map_epoch();

  // per-op result demuxing
  vector<OSDOp> out_ops;
  m->claim_ops(out_ops);
  
  if (out_ops.size() != op->ops.size())
    ldout(cct, 0) << "WARNING: tid " << op->tid << " reply ops " << out_ops
		  << " != request ops " << op->ops
		  << " from " << m->get_source_inst() << dendl;

  vector<bufferlist*>::iterator pb = op->out_bl.begin();
  vector<int*>::iterator pr = op->out_rval.begin();
  vector<Context*>::iterator ph = op->out_handler.begin();
  assert(op->out_bl.size() == op->out_rval.size());
  assert(op->out_bl.size() == op->out_handler.size());
  vector<OSDOp>::iterator p = out_ops.begin();
  for (unsigned i = 0;
       p != out_ops.end() && pb != op->out_bl.end();
       ++i, ++p, ++pb, ++pr, ++ph) {
    ldout(cct, 10) << " op " << i << " rval " << p->rval
		   << " len " << p->outdata.length() << dendl;
    if (*pb)
      **pb = p->outdata;
    if (*pr)
      **pr = p->rval;
    if (*ph) {
      ldout(cct, 10) << " op " << i << " handler " << *ph << dendl;
      (*ph)->complete(p->rval);
    }
  }

  // ack|commit -> ack
  if (op->onack) {
    ldout(cct, 15) << "handle_osd_op_reply ack" << dendl;
    op->version = m->get_version();
    onack = op->onack;
    op->onack = 0;  // only do callback once
    num_unacked--;
    logger->inc(l_osdc_op_ack);
  }
  if (op->oncommit && (m->is_ondisk() || rc)) {
    ldout(cct, 15) << "handle_osd_op_reply safe" << dendl;
    oncommit = op->oncommit;
    op->oncommit = 0;
    num_uncommitted--;
    logger->inc(l_osdc_op_commit);
  }

  // got data?
  if (op->outbl) {
    if (op->con)
      op->con->revoke_rx_buffer(op->tid);
    m->claim_data(*op->outbl);
    op->outbl = 0;
  }

  // done with this tid?
  if (!op->onack && !op->oncommit) {
    op->session_item.remove_myself();
    ldout(cct, 15) << "handle_osd_op_reply completed tid " << tid << dendl;
    if (op->budgeted)
      put_op_budget(op);
    ops.erase(tid);
    logger->set(l_osdc_op_active, ops.size());
    if (op->con)
      op->con->put();
    delete op;
  }
  
  ldout(cct, 5) << num_unacked << " unacked, " << num_uncommitted << " uncommitted" << dendl;

  // do callbacks
  if (onack) {
    onack->finish(rc);
    delete onack;
  }
  if (oncommit) {
    oncommit->finish(rc);
    delete oncommit;
  }

  m->put();
}


void Objecter::list_objects(ListContext *list_context, Context *onfinish) {

  ldout(cct, 10) << "list_objects" << dendl;
  ldout(cct, 20) << "pool_id " << list_context->pool_id
	   << "\npool_snap_seq " << list_context->pool_snap_seq
	   << "\nmax_entries " << list_context->max_entries
	   << "\nlist_context " << list_context
	   << "\nonfinish " << onfinish
	   << "\nlist_context->current_pg" << list_context->current_pg
	   << "\nlist_context->cookie" << list_context->cookie << dendl;

  if (list_context->at_end) {
    onfinish->finish(0);
    delete onfinish;
    return;
  }

  const pg_pool_t *pool = osdmap->get_pg_pool(list_context->pool_id);
  int pg_num = pool->get_pg_num();

  if (list_context->starting_pg_num == 0) {     // there can't be zero pgs!
    list_context->starting_pg_num = pg_num;
    ldout(cct, 20) << pg_num << " placement groups" << dendl;
  }
  if (list_context->starting_pg_num != pg_num) {
    // start reading from the beginning; the pgs have changed
    ldout(cct, 10) << "The placement groups have changed, restarting with " << pg_num << dendl;
    list_context->current_pg = 0;
    list_context->cookie = collection_list_handle_t();
    list_context->current_pg_epoch = 0;
    list_context->starting_pg_num = pg_num;
  }
  if (list_context->current_pg == pg_num){ //this context got all the way through
    onfinish->finish(0);
    delete onfinish;
    return;
  }

  ObjectOperation op;
  op.pg_ls(list_context->max_entries, list_context->filter, list_context->cookie,
	   list_context->current_pg_epoch);

  bufferlist *bl = new bufferlist();
  C_List *onack = new C_List(list_context, onfinish, bl, this);

  object_t oid;
  object_locator_t oloc(list_context->pool_id);

  // 
  Op *o = new Op(oid, oloc, op.ops, CEPH_OSD_FLAG_READ, onack, NULL, NULL);
  o->priority = op.priority;
  o->snapid = list_context->pool_snap_seq;
  o->outbl = bl;
  o->reply_epoch = &onack->epoch;

  o->pgid = pg_t(list_context->current_pg, list_context->pool_id, -1);
  o->precalc_pgid = true;

  op_submit(o);
}

void Objecter::_list_reply(ListContext *list_context, bufferlist *bl, Context *final_finish, epoch_t reply_epoch)
{
  ldout(cct, 10) << "_list_reply" << dendl;

  bufferlist::iterator iter = bl->begin();
  pg_ls_response_t response;
  bufferlist extra_info;
  ::decode(response, iter);
  if (!iter.end()) {
    ::decode(extra_info, iter);
  }
  list_context->cookie = response.handle;
  if (!list_context->current_pg_epoch) {
    // first pgls result, set epoch marker
    ldout(cct, 20) << "first pgls piece, reply_epoch is " << reply_epoch << dendl;
    list_context->current_pg_epoch = reply_epoch;
  }

  int response_size = response.entries.size();
  ldout(cct, 20) << "response.entries.size " << response_size
	   << ", response.entries " << response.entries << dendl;
  list_context->extra_info.append(extra_info);
  if (response_size) {
    ldout(cct, 20) << "got a response with objects, proceeding" << dendl;
    list_context->list.merge(response.entries);
    list_context->max_entries -= response_size;
    ldout(cct, 20) << "cleaning up and exiting" << dendl;
    if (!list_context->max_entries) {
      final_finish->finish(0);
      delete bl;
      delete final_finish;
      return;
    }
  }

  // if we make this this far, there are no objects left in the current pg, but we want more!
  ++list_context->current_pg;
  list_context->current_pg_epoch = 0;
  ldout(cct, 20) << "emptied current pg, moving on to next one:" << list_context->current_pg << dendl;
  if (list_context->current_pg < list_context->starting_pg_num){ // we have more pgs to go through
    list_context->cookie = collection_list_handle_t();
    delete bl;
    list_objects(list_context, final_finish);
    return;
  }
  
  // if we make it this far, there are no more pgs
  ldout(cct, 20) << "out of pgs, returning to" << final_finish << dendl;
  list_context->at_end = true;
  delete bl;
  final_finish->finish(0);
  delete final_finish;
  return;
}


//snapshots

int Objecter::create_pool_snap(int64_t pool, string& snapName, Context *onfinish) {
  ldout(cct, 10) << "create_pool_snap; pool: " << pool << "; snap: " << snapName << dendl;
  PoolOp *op = new PoolOp;
  if (!op)
    return -ENOMEM;
  op->tid = ++last_tid;
  op->pool = pool;
  op->name = snapName;
  op->onfinish = onfinish;
  op->pool_op = POOL_OP_CREATE_SNAP;
  pool_ops[op->tid] = op;

  pool_op_submit(op);

  return 0;
}

struct C_SelfmanagedSnap : public Context {
  bufferlist bl;
  snapid_t *psnapid;
  Context *fin;
  C_SelfmanagedSnap(snapid_t *ps, Context *f) : psnapid(ps), fin(f) {}
  void finish(int r) {
    if (r == 0) {
      bufferlist::iterator p = bl.begin();
      ::decode(*psnapid, p);
    }
    fin->finish(r);
    delete fin;
  }
};

int Objecter::allocate_selfmanaged_snap(int64_t pool, snapid_t *psnapid,
					Context *onfinish)
{
  ldout(cct, 10) << "allocate_selfmanaged_snap; pool: " << pool << dendl;
  PoolOp *op = new PoolOp;
  if (!op) return -ENOMEM;
  op->tid = ++last_tid;
  op->pool = pool;
  C_SelfmanagedSnap *fin = new C_SelfmanagedSnap(psnapid, onfinish);
  op->onfinish = fin;
  op->blp = &fin->bl;
  op->pool_op = POOL_OP_CREATE_UNMANAGED_SNAP;
  pool_ops[op->tid] = op;

  pool_op_submit(op);
  return 0;
}

int Objecter::delete_pool_snap(int64_t pool, string& snapName, Context *onfinish)
{
  ldout(cct, 10) << "delete_pool_snap; pool: " << pool << "; snap: " << snapName << dendl;
  PoolOp *op = new PoolOp;
  if (!op)
    return -ENOMEM;
  op->tid = ++last_tid;
  op->pool = pool;
  op->name = snapName;
  op->onfinish = onfinish;
  op->pool_op = POOL_OP_DELETE_SNAP;
  pool_ops[op->tid] = op;
  
  pool_op_submit(op);
  
  return 0;
}

int Objecter::delete_selfmanaged_snap(int64_t pool, snapid_t snap,
				      Context *onfinish) {
  ldout(cct, 10) << "delete_selfmanaged_snap; pool: " << pool << "; snap: " 
	   << snap << dendl;
  PoolOp *op = new PoolOp;
  if (!op) return -ENOMEM;
  op->tid = ++last_tid;
  op->pool = pool;
  op->onfinish = onfinish;
  op->pool_op = POOL_OP_DELETE_UNMANAGED_SNAP;
  op->snapid = snap;
  pool_ops[op->tid] = op;

  pool_op_submit(op);

  return 0;
}

int Objecter::create_pool(string& name, Context *onfinish, uint64_t auid,
			  int crush_rule)
{
  ldout(cct, 10) << "create_pool name=" << name << dendl;
  PoolOp *op = new PoolOp;
  if (!op)
    return -ENOMEM;
  op->tid = ++last_tid;
  op->pool = 0;
  op->name = name;
  op->onfinish = onfinish;
  op->pool_op = POOL_OP_CREATE;
  pool_ops[op->tid] = op;
  op->auid = auid;
  op->crush_rule = crush_rule;

  pool_op_submit(op);

  return 0;
}

int Objecter::delete_pool(int64_t pool, Context *onfinish)
{
  ldout(cct, 10) << "delete_pool " << pool << dendl;

  PoolOp *op = new PoolOp;
  if (!op) return -ENOMEM;
  op->tid = ++last_tid;
  op->pool = pool;
  op->name = "delete";
  op->onfinish = onfinish;
  op->pool_op = POOL_OP_DELETE;
  pool_ops[op->tid] = op;

  pool_op_submit(op);

  return 0;
}

/**
 * change the auid owner of a pool by contacting the monitor.
 * This requires the current connection to have write permissions
 * on both the pool's current auid and the new (parameter) auid.
 * Uses the standard Context callback when done.
 */
int Objecter::change_pool_auid(int64_t pool, Context *onfinish, uint64_t auid)
{
  ldout(cct, 10) << "change_pool_auid " << pool << " to " << auid << dendl;
  PoolOp *op = new PoolOp;
  if (!op) return -ENOMEM;
  op->tid = ++last_tid;
  op->pool = pool;
  op->name = "change_pool_auid";
  op->onfinish = onfinish;
  op->pool_op = POOL_OP_AUID_CHANGE;
  op->auid = auid;
  pool_ops[op->tid] = op;

  logger->set(l_osdc_poolop_active, pool_ops.size());

  pool_op_submit(op);
  return 0;
}

void Objecter::pool_op_submit(PoolOp *op)
{
  ldout(cct, 10) << "pool_op_submit " << op->tid << dendl;
  MPoolOp *m = new MPoolOp(monc->get_fsid(), op->tid, op->pool,
			   op->name, op->pool_op,
			   op->auid, last_seen_osdmap_version);
  if (op->snapid) m->snapid = op->snapid;
  if (op->crush_rule) m->crush_rule = op->crush_rule;
  monc->send_mon_message(m);
  op->last_submit = ceph_clock_now(cct);

  logger->inc(l_osdc_poolop_send);
}

/**
 * Handle a reply to a PoolOp message. Check that we sent the message
 * and give the caller responsibility for the returned bufferlist.
 * Then either call the finisher or stash the PoolOp, depending on if we
 * have a new enough map.
 * Lastly, clean up the message and PoolOp.
 */
void Objecter::handle_pool_op_reply(MPoolOpReply *m)
{
  assert(client_lock.is_locked());
  assert(initialized);
  ldout(cct, 10) << "handle_pool_op_reply " << *m << dendl;
  tid_t tid = m->get_tid();
  if (pool_ops.count(tid)) {
    PoolOp *op = pool_ops[tid];
    ldout(cct, 10) << "have request " << tid << " at " << op << " Op: " << ceph_pool_op_name(op->pool_op) << dendl;
    if (op->blp)
      op->blp->claim(m->response_data);
    if (m->version > last_seen_osdmap_version)
      last_seen_osdmap_version = m->version;
    if (osdmap->get_epoch() < m->epoch) {
      ldout(cct, 20) << "waiting for client to reach epoch " << m->epoch << " before calling back" << dendl;
      wait_for_new_map(op->onfinish, m->epoch, m->replyCode);
    }
    else {
      op->onfinish->finish(m->replyCode);
      delete op->onfinish;
    }
    op->onfinish = NULL;
    delete op;
    pool_ops.erase(tid);

    logger->set(l_osdc_poolop_active, pool_ops.size());

  } else {
    ldout(cct, 10) << "unknown request " << tid << dendl;
  }
  ldout(cct, 10) << "done" << dendl;
  m->put();
}


// pool stats

void Objecter::get_pool_stats(list<string>& pools, map<string,pool_stat_t> *result,
			      Context *onfinish)
{
  ldout(cct, 10) << "get_pool_stats " << pools << dendl;

  PoolStatOp *op = new PoolStatOp;
  op->tid = ++last_tid;
  op->pools = pools;
  op->pool_stats = result;
  op->onfinish = onfinish;
  poolstat_ops[op->tid] = op;

  logger->set(l_osdc_poolstat_active, poolstat_ops.size());

  poolstat_submit(op);
}

void Objecter::poolstat_submit(PoolStatOp *op)
{
  ldout(cct, 10) << "poolstat_submit " << op->tid << dendl;
  monc->send_mon_message(new MGetPoolStats(monc->get_fsid(), op->tid, op->pools, last_seen_pgmap_version));
  op->last_submit = ceph_clock_now(cct);

  logger->inc(l_osdc_poolstat_send);
}

void Objecter::handle_get_pool_stats_reply(MGetPoolStatsReply *m)
{
  assert(client_lock.is_locked());
  assert(initialized);
  ldout(cct, 10) << "handle_get_pool_stats_reply " << *m << dendl;
  tid_t tid = m->get_tid();

  if (poolstat_ops.count(tid)) {
    PoolStatOp *op = poolstat_ops[tid];
    ldout(cct, 10) << "have request " << tid << " at " << op << dendl;
    *op->pool_stats = m->pool_stats;
    if (m->version > last_seen_pgmap_version)
      last_seen_pgmap_version = m->version;
    op->onfinish->finish(0);
    delete op->onfinish;
    poolstat_ops.erase(tid);
    delete op;

    logger->set(l_osdc_poolstat_active, poolstat_ops.size());

  } else {
    ldout(cct, 10) << "unknown request " << tid << dendl;
  } 
  ldout(cct, 10) << "done" << dendl;
  m->put();
}


void Objecter::get_fs_stats(ceph_statfs& result, Context *onfinish)
{
  ldout(cct, 10) << "get_fs_stats" << dendl;

  StatfsOp *op = new StatfsOp;
  op->tid = ++last_tid;
  op->stats = &result;
  op->onfinish = onfinish;
  statfs_ops[op->tid] = op;

  logger->set(l_osdc_statfs_active, statfs_ops.size());

  fs_stats_submit(op);
}

void Objecter::fs_stats_submit(StatfsOp *op)
{
  ldout(cct, 10) << "fs_stats_submit" << op->tid << dendl;
  monc->send_mon_message(new MStatfs(monc->get_fsid(), op->tid, last_seen_pgmap_version));
  op->last_submit = ceph_clock_now(cct);

  logger->inc(l_osdc_statfs_send);
}

void Objecter::handle_fs_stats_reply(MStatfsReply *m)
{
  assert(client_lock.is_locked());
  assert(initialized);
  ldout(cct, 10) << "handle_fs_stats_reply " << *m << dendl;
  tid_t tid = m->get_tid();

  if (statfs_ops.count(tid)) {
    StatfsOp *op = statfs_ops[tid];
    ldout(cct, 10) << "have request " << tid << " at " << op << dendl;
    *(op->stats) = m->h.st;
    if (m->h.version > last_seen_pgmap_version)
      last_seen_pgmap_version = m->h.version;
    op->onfinish->finish(0);
    delete op->onfinish;
    statfs_ops.erase(tid);
    delete op;

    logger->set(l_osdc_statfs_active, statfs_ops.size());

  } else {
    ldout(cct, 10) << "unknown request " << tid << dendl;
  }
  ldout(cct, 10) << "done" << dendl;
  m->put();
}


// scatter/gather

void Objecter::_sg_read_finish(vector<ObjectExtent>& extents, vector<bufferlist>& resultbl, 
			       bufferlist *bl, Context *onfinish)
{
  // all done
  uint64_t bytes_read = 0;
  
  ldout(cct, 15) << "_sg_read_finish" << dendl;

  if (extents.size() > 1) {
    /** FIXME This doesn't handle holes efficiently.
     * It allocates zero buffers to fill whole buffer, and
     * then discards trailing ones at the end.
     *
     * Actually, this whole thing is pretty messy with temporary bufferlist*'s all over
     * the heap. 
     */
    
    // map extents back into buffer
    map<uint64_t, bufferlist*> by_off;  // buffer offset -> bufferlist
    
    // for each object extent...
    vector<bufferlist>::iterator bit = resultbl.begin();
    for (vector<ObjectExtent>::iterator eit = extents.begin();
	 eit != extents.end();
	 eit++, bit++) {
      bufferlist& ox_buf = *bit;
      unsigned ox_len = ox_buf.length();
      unsigned ox_off = 0;
      assert(ox_len <= eit->length);           
      
      // for each buffer extent we're mapping into...
      for (map<uint64_t, uint64_t>::iterator bit = eit->buffer_extents.begin();
	   bit != eit->buffer_extents.end();
	   bit++) {
	ldout(cct, 21) << " object " << eit->oid
		 << " extent " << eit->offset << "~" << eit->length
		 << " : ox offset " << ox_off
		 << " -> buffer extent " << bit->first << "~" << bit->second << dendl;
	by_off[bit->first] = new bufferlist;
	
	if (ox_off + bit->second <= ox_len) {
	  // we got the whole bx
	  by_off[bit->first]->substr_of(ox_buf, ox_off, bit->second);
	  if (bytes_read < bit->first + bit->second) 
	    bytes_read = bit->first + bit->second;
	} else if (ox_off + bit->second > ox_len && ox_off < ox_len) {
	  // we got part of this bx
	  by_off[bit->first]->substr_of(ox_buf, ox_off, (ox_len-ox_off));
	  if (bytes_read < bit->first + ox_len-ox_off) 
	    bytes_read = bit->first + ox_len-ox_off;
	  
	  // zero end of bx
	  ldout(cct, 21) << "  adding some zeros to the end " << ox_off + bit->second-ox_len << dendl;
	  bufferptr z(ox_off + bit->second - ox_len);
	  z.zero();
	  by_off[bit->first]->append( z );
	} else {
	  // we got none of this bx.  zero whole thing.
	  assert(ox_off >= ox_len);
	  ldout(cct, 21) << "  adding all zeros for this bit " << bit->second << dendl;
	  bufferptr z(bit->second);
	  z.zero();
	  by_off[bit->first]->append( z );
	}
	ox_off += bit->second;
      }
      assert(ox_off == eit->length);
    }
    
    // sort and string bits together
    for (map<uint64_t, bufferlist*>::iterator it = by_off.begin();
	 it != by_off.end();
	 it++) {
      assert(it->second->length());
      if (it->first < (uint64_t)bytes_read) {
	ldout(cct, 21) << "  concat buffer frag off " << it->first << " len " << it->second->length() << dendl;
	bl->claim_append(*(it->second));
      } else {
	ldout(cct, 21) << "  NO concat zero buffer frag off " << it->first << " len " << it->second->length() << dendl;          
      }
      delete it->second;
    }
    
    // trim trailing zeros?
    if (bl->length() > bytes_read) {
      ldout(cct, 10) << " trimming off trailing zeros . bytes_read=" << bytes_read 
	       << " len=" << bl->length() << dendl;
      bl->splice(bytes_read, bl->length() - bytes_read);
      assert(bytes_read == bl->length());
    }
    
  } else {
    ldout(cct, 15) << "  only one frag" << dendl;
  
    // only one fragment, easy
    bl->claim(resultbl[0]);
    bytes_read = bl->length();
  }
  
  // finish, clean up
  ldout(cct, 7) << " " << bytes_read << " bytes " 
	  << bl->length()
	  << dendl;
    
  // done
  if (onfinish) {
    onfinish->finish(bytes_read);// > 0 ? bytes_read:m->get_result());
    delete onfinish;
  }
}


void Objecter::ms_handle_connect(Connection *con)
{
  if (con->get_peer_type() == CEPH_ENTITY_TYPE_MON)
    resend_mon_ops();
}

void Objecter::ms_handle_reset(Connection *con)
{
  if (con->get_peer_type() == CEPH_ENTITY_TYPE_OSD) {
    //
    int osd = osdmap->identify_osd(con->get_peer_addr());
    if (osd >= 0) {
      ldout(cct, 1) << "ms_handle_reset on osd." << osd << dendl;
      map<int,OSDSession*>::iterator p = osd_sessions.find(osd);
      if (p != osd_sessions.end()) {
	OSDSession *session = p->second;
	reopen_session(session);
	kick_requests(session);
	maybe_request_map();
      }
    } else {
      ldout(cct, 10) << "ms_handle_reset on unknown osd addr " << con->get_peer_addr() << dendl;
    }
  }
}

void Objecter::ms_handle_remote_reset(Connection *con)
{
  /*
   * treat these the same.
   */
  ms_handle_reset(con);
}


void Objecter::dump_active()
{
  ldout(cct, 20) << "dump_active .. " << num_homeless_ops << " homeless" << dendl;
  for (hash_map<tid_t,Op*>::iterator p = ops.begin(); p != ops.end(); p++) {
    Op *op = p->second;
    ldout(cct, 20) << op->tid << "\t" << op->pgid << "\tosd." << (op->session ? op->session->osd : -1)
	    << "\t" << op->oid << "\t" << op->ops << dendl;
  }
}

void Objecter::dump_requests(Formatter& fmt) const
{
  assert(client_lock.is_locked());

  fmt.open_object_section("requests");
  dump_ops(fmt);
  dump_linger_ops(fmt);
  dump_pool_ops(fmt);
  dump_pool_stat_ops(fmt);
  dump_statfs_ops(fmt);
  fmt.close_section(); // requests object
}

void Objecter::dump_ops(Formatter& fmt) const
{
  fmt.open_array_section("ops");
  for (hash_map<tid_t,Op*>::const_iterator p = ops.begin();
       p != ops.end();
       ++p) {
    Op *op = p->second;
    fmt.open_object_section("op");
    fmt.dump_unsigned("tid", op->tid);
    fmt.dump_stream("pg") << op->pgid;
    fmt.dump_int("osd", op->session ? op->session->osd : -1);
    fmt.dump_stream("last_sent") << op->stamp;
    fmt.dump_int("attempts", op->attempts);
    fmt.dump_stream("object_id") << op->oid;
    fmt.dump_stream("object_locator") << op->oloc;
    fmt.dump_stream("snapid") << op->snapid;
    fmt.dump_stream("snap_context") << op->snapc;
    fmt.dump_stream("mtime") << op->mtime;

    fmt.open_array_section("osd_ops");
    for (vector<OSDOp>::const_iterator it = op->ops.begin();
	 it != op->ops.end();
	 ++it) {
      fmt.dump_stream("osd_op") << *it;
    }
    fmt.close_section(); // osd_ops array

    fmt.close_section(); // op object
  }
  fmt.close_section(); // ops array
}

void Objecter::dump_linger_ops(Formatter& fmt) const
{
  fmt.open_array_section("linger_ops");
  for (map<uint64_t, LingerOp*>::const_iterator p = linger_ops.begin();
       p != linger_ops.end();
       ++p) {
    LingerOp *op = p->second;
    fmt.open_object_section("linger_op");
    fmt.dump_unsigned("linger_id", op->linger_id);
    fmt.dump_stream("pg") << op->pgid;
    fmt.dump_int("osd", op->session ? op->session->osd : -1);
    fmt.dump_stream("object_id") << op->oid;
    fmt.dump_stream("object_locator") << op->oloc;
    fmt.dump_stream("snapid") << op->snap;
    fmt.dump_stream("registering") << op->snap;
    fmt.dump_stream("registered") << op->snap;
    fmt.close_section(); // linger_op object
  }
  fmt.close_section(); // linger_ops array
}

void Objecter::dump_pool_ops(Formatter& fmt) const
{
  fmt.open_array_section("pool_ops");
  for (map<tid_t, PoolOp*>::const_iterator p = pool_ops.begin();
       p != pool_ops.end();
       ++p) {
    PoolOp *op = p->second;
    fmt.open_object_section("pool_op");
    fmt.dump_unsigned("tid", op->tid);
    fmt.dump_int("pool", op->pool);
    fmt.dump_string("name", op->name);
    fmt.dump_int("operation_type", op->pool_op);
    fmt.dump_unsigned("auid", op->auid);
    fmt.dump_unsigned("crush_rule", op->crush_rule);
    fmt.dump_stream("snapid") << op->snapid;
    fmt.dump_stream("last_sent") << op->last_submit;
    fmt.close_section(); // pool_op object
  }
  fmt.close_section(); // pool_ops array
}

void Objecter::dump_pool_stat_ops(Formatter& fmt) const
{
  fmt.open_array_section("pool_stat_ops");
  for (map<tid_t, PoolStatOp*>::const_iterator p = poolstat_ops.begin();
       p != poolstat_ops.end();
       ++p) {
    PoolStatOp *op = p->second;
    fmt.open_object_section("pool_stat_op");
    fmt.dump_unsigned("tid", op->tid);
    fmt.dump_stream("last_sent") << op->last_submit;

    fmt.open_array_section("pools");
    for (list<string>::const_iterator it = op->pools.begin();
	 it != op->pools.end();
	 ++it) {
      fmt.dump_string("pool", *it);
    }
    fmt.close_section(); // pool_op object

    fmt.close_section(); // pool_stat_op object
  }
  fmt.close_section(); // pool_stat_ops array
}

void Objecter::dump_statfs_ops(Formatter& fmt) const
{
  fmt.open_array_section("statfs_ops");
  for (map<tid_t, StatfsOp*>::const_iterator p = statfs_ops.begin();
       p != statfs_ops.end();
       ++p) {
    StatfsOp *op = p->second;
    fmt.open_object_section("statfs_op");
    fmt.dump_unsigned("tid", op->tid);
    fmt.dump_stream("last_sent") << op->last_submit;
    fmt.close_section(); // pool_stat_op object
  }
  fmt.close_section(); // pool_stat_ops array
}

Objecter::RequestStateHook::RequestStateHook(Objecter *objecter) :
  m_objecter(objecter)
{
}

bool Objecter::RequestStateHook::call(std::string command, bufferlist& out)
{
  stringstream ss;
  JSONFormatter formatter(true);
  m_objecter->client_lock.Lock();
  m_objecter->dump_requests(formatter);
  m_objecter->client_lock.Unlock();
  formatter.flush(ss);
  out.append(ss);
  return true;
}<|MERGE_RESOLUTION|>--- conflicted
+++ resolved
@@ -264,9 +264,6 @@
 	linger_check_for_latest_map(info);
       }
     }
-<<<<<<< HEAD
-    op_submit(o, info->session);
-=======
 
     if (first_send) {
       op_submit(o, info->session);
@@ -274,7 +271,6 @@
       _op_submit(o, info->session);
     }
 
->>>>>>> d7343814
     OSDSession *s = o->session;
     if (info->session != s) {
       info->session_item.remove_myself();
